--- conflicted
+++ resolved
@@ -60,15 +60,9 @@
 /// Install the latest circuit artifacts.
 ///
 /// This function will download the latest circuit artifacts from the S3 bucket and extract them
-<<<<<<< HEAD
 /// to the directory specified by [groth16_bn254_artifacts_dir()].
-#[cfg(feature = "network")]
+#[cfg(any(feature = "network", feature = "network-v2"))]
 pub fn install_circuit_artifacts(build_dir: PathBuf, artifacts_type: &str) {
-=======
-/// to the directory specified by [plonk_bn254_artifacts_dir()].
-#[cfg(any(feature = "network", feature = "network-v2"))]
-pub fn install_circuit_artifacts(build_dir: PathBuf) {
->>>>>>> d7061458
     // Create the build directory.
     std::fs::create_dir_all(&build_dir).expect("failed to create build directory");
 

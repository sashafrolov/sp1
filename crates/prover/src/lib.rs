//! An end-to-end-prover implementation for the SP1 RISC-V zkVM.
//!
//! Seperates the proof generation process into multiple stages:
//!
//! 1. Generate shard proofs which split up and prove the valid execution of a RISC-V program.
//! 2. Compress shard proofs into a single shard proof.
//! 3. Wrap the shard proof into a SNARK-friendly field.
//! 4. Wrap the last shard proof, proven over the SNARK-friendly field, into a PLONK proof.

#![allow(clippy::too_many_arguments)]
#![allow(clippy::new_without_default)]
#![allow(clippy::collapsible_else_if)]

pub mod build;
pub mod components;
pub mod types;
pub mod utils;
pub mod verify;

use std::{
    borrow::Borrow,
    env,
    num::NonZeroUsize,
    path::Path,
    sync::{
        atomic::{AtomicUsize, Ordering},
        mpsc::sync_channel,
        Arc, Mutex,
    },
    thread,
};

use itertools::Itertools;
use lru::LruCache;

use tracing::instrument;

use p3_baby_bear::BabyBear;
use p3_challenger::CanObserve;
use p3_field::{AbstractField, PrimeField};
use p3_matrix::dense::RowMajorMatrix;
use sp1_core_executor::{ExecutionError, ExecutionReport, Executor, Program, SP1Context};
use sp1_core_machine::{
    io::{SP1PublicValues, SP1Stdin},
    riscv::RiscvAir,
    utils::{concurrency::TurnBasedSync, SP1CoreProverError},
};
use sp1_stark::MachineProvingKey;

use sp1_primitives::hash_deferred_proof;

use sp1_recursion_compiler::{
    circuit::AsmCompiler,
    config::InnerConfig,
    ir::{Builder, Witness},
};

pub use sp1_recursion_gnark_ffi::proof::{Groth16Bn254Proof, PlonkBn254Proof};
use sp1_recursion_gnark_ffi::{groth16_bn254::Groth16Bn254Prover, plonk_bn254::PlonkBn254Prover};

use sp1_stark::{
<<<<<<< HEAD
    air::{InteractionScope, PublicValues},
    baby_bear_poseidon2::BabyBearPoseidon2,
    Challenge, Challenger, MachineProver, MachineVerificationError, SP1CoreOpts, SP1ProverOpts,
    ShardProof, StarkGenericConfig, StarkProvingKey, StarkVerifyingKey, Val, Word, DIGEST_SIZE,
=======
    air::PublicValues, baby_bear_poseidon2::BabyBearPoseidon2, Challenge, Challenger,
    MachineProver, MachineVerificationError, SP1CoreOpts, SP1ProverOpts, ShardProof,
    StarkGenericConfig, StarkVerifyingKey, Val, Word, DIGEST_SIZE,
};

use sp1_recursion_core_v2::{
    air::RecursionPublicValues, machine::RecursionAir, runtime::ExecutionRecord,
    stark::config::BabyBearPoseidon2Outer, RecursionProgram, Runtime as RecursionRuntime,
};

use sp1_recursion_circuit_v2::{
    hash::FieldHasher,
    machine::{
        SP1CompressRootVerifier, SP1CompressRootVerifierWithVKey, SP1CompressShape,
        SP1CompressWithVKeyVerifier, SP1CompressWithVKeyWitnessValues, SP1CompressWitnessValues,
        SP1DeferredVerifier, SP1DeferredWitnessValues, SP1MerkleProofWitnessValues,
        SP1RecursionShape, SP1RecursionWitnessValues, SP1RecursiveVerifier,
    },
    merkle_tree::MerkleTree,
    witness::Witnessable,
>>>>>>> 9d4c5657
};

pub use types::*;
use utils::words_to_bytes;

use components::{DefaultProverComponents, SP1ProverComponents};

pub use sp1_core_machine::SP1_CIRCUIT_VERSION;

/// The configuration for the core prover.
pub type CoreSC = BabyBearPoseidon2;

/// The configuration for the inner prover.
pub type InnerSC = BabyBearPoseidon2;

/// The configuration for the outer prover.
pub type OuterSC = BabyBearPoseidon2Outer;

const COMPRESS_DEGREE: usize = 3;
const SHRINK_DEGREE: usize = 3;
const WRAP_DEGREE: usize = 17;

const CORE_CACHE_SIZE: usize = 100;
const COMPRESS_CACHE_SIZE: usize = 10;

pub type CompressAir<F> = RecursionAir<F, COMPRESS_DEGREE, 0>;
pub type ShrinkAir<F> = RecursionAir<F, SHRINK_DEGREE, 0>;
pub type WrapAir<F> = RecursionAir<F, WRAP_DEGREE, 0>;

/// A end-to-end prover implementation for the SP1 RISC-V zkVM.
pub struct SP1Prover<C: SP1ProverComponents = DefaultProverComponents> {
    /// The machine used for proving the core step.
    pub core_prover: C::CoreProver,

    /// The machine used for proving the recursive and reduction steps.
    pub compress_prover: C::CompressProver,

    /// The machine used for proving the shrink step.
    pub shrink_prover: C::ShrinkProver,

    /// The machine used for proving the wrapping step.
    pub wrap_prover: C::WrapProver,

    pub recursion_programs: Mutex<LruCache<SP1RecursionShape, Arc<RecursionProgram<BabyBear>>>>,

    pub recursion_cache_misses: AtomicUsize,

    pub compress_programs: Mutex<LruCache<SP1CompressShape, Arc<RecursionProgram<BabyBear>>>>,

    pub compress_cache_misses: AtomicUsize,

    pub root: <InnerSC as FieldHasher<BabyBear>>::Digest,

    pub allowed_vkeys: Vec<<InnerSC as FieldHasher<BabyBear>>::Digest>,

    pub merkle_tree: MerkleTree<BabyBear, InnerSC>,
}

impl<C: SP1ProverComponents> SP1Prover<C> {
    /// Initializes a new [SP1Prover].
    #[instrument(name = "initialize prover", level = "debug", skip_all)]
    pub fn new() -> Self {
        Self::uninitialized()
    }

    /// Creates a new [SP1Prover] with lazily initialized components.
    pub fn uninitialized() -> Self {
        // Initialize the provers.
        let core_machine = RiscvAir::machine(CoreSC::default());
        let core_prover = C::CoreProver::new(core_machine);

        let compress_machine = CompressAir::compress_machine(InnerSC::default());
        let compress_prover = C::CompressProver::new(compress_machine);

        // TODO: Put the correct shrink and wrap machines here.
        let shrink_machine = ShrinkAir::shrink_machine(InnerSC::compressed());
        let shrink_prover = C::ShrinkProver::new(shrink_machine);

        let wrap_machine = WrapAir::wrap_machine(OuterSC::default());
        let wrap_prover = C::WrapProver::new(wrap_machine);

        let core_cache_size = NonZeroUsize::new(
            env::var("PROVER_CORE_CACHE_SIZE")
                .unwrap_or_else(|_| CORE_CACHE_SIZE.to_string())
                .parse()
                .unwrap_or(CORE_CACHE_SIZE),
        )
        .expect("PROVER_CORE_CACHE_SIZE must be a non-zero usize");

        let compress_cache_size = NonZeroUsize::new(
            env::var("PROVER_COMPRESS_CACHE_SIZE")
                .unwrap_or_else(|_| CORE_CACHE_SIZE.to_string())
                .parse()
                .unwrap_or(COMPRESS_CACHE_SIZE),
        )
        .expect("PROVER_COMPRESS_CACHE_SIZE must be a non-zero usize");

        let allowed_vkeys = vec![<InnerSC as FieldHasher<BabyBear>>::Digest::default(); 1 << 16];

        let (root, merkle_tree) = MerkleTree::commit(allowed_vkeys.clone());

        Self {
            core_prover,
            compress_prover,
            shrink_prover,
            wrap_prover,
            recursion_programs: Mutex::new(LruCache::new(core_cache_size)),
            recursion_cache_misses: AtomicUsize::new(0),
            compress_programs: Mutex::new(LruCache::new(compress_cache_size)),
            compress_cache_misses: AtomicUsize::new(0),
            root,
            merkle_tree,
            allowed_vkeys,
        }
    }

    /// Fully initializes the programs, proving keys, and verifying keys that are normally
    /// lazily initialized.
    pub fn initialize(&mut self) {}

    /// Creates a proving key and a verifying key for a given RISC-V ELF.
    #[instrument(name = "setup", level = "debug", skip_all)]
    pub fn setup(&self, elf: &[u8]) -> (SP1ProvingKey, SP1VerifyingKey) {
        let program = Program::from(elf).unwrap();
        let (pk, vk) = self.core_prover.setup(&program);
        let vk = SP1VerifyingKey { vk };
        let pk = SP1ProvingKey { pk: pk.to_host(), elf: elf.to_vec(), vk: vk.clone() };
        (pk, vk)
    }

    /// Generate a proof of an SP1 program with the specified inputs.
    #[instrument(name = "execute", level = "info", skip_all)]
    pub fn execute<'a>(
        &'a self,
        elf: &[u8],
        stdin: &SP1Stdin,
        mut context: SP1Context<'a>,
    ) -> Result<(SP1PublicValues, ExecutionReport), ExecutionError> {
        context.subproof_verifier.replace(Arc::new(self));
        let program = Program::from(elf).unwrap();
        let opts = SP1CoreOpts::default();
        let mut runtime = Executor::with_context(program, opts, context);
        runtime.write_vecs(&stdin.buffer);
        for (reduce_vk, proof, vkey) in stdin.proofs.iter() {
            runtime.write_proof(reduce_vk.clone(), proof.clone(), vkey.clone());
        }
        runtime.run_fast()?;
        Ok((SP1PublicValues::from(&runtime.state.public_values_stream), runtime.report))
    }

    /// Generate shard proofs which split up and prove the valid execution of a RISC-V program with
    /// the core prover. Uses the provided context.
    #[instrument(name = "prove_core", level = "info", skip_all)]
    pub fn prove_core<'a>(
        &'a self,
        pk: &SP1ProvingKey,
        stdin: &SP1Stdin,
        opts: SP1ProverOpts,
        mut context: SP1Context<'a>,
    ) -> Result<SP1CoreProof, SP1CoreProverError> {
        context.subproof_verifier.replace(Arc::new(self));
        let program = Program::from(&pk.elf).unwrap();
        let (proof, public_values_stream, cycles) = sp1_core_machine::utils::prove_with_context::<
            _,
            C::CoreProver,
        >(
            &self.core_prover,
            &<C::CoreProver as MachineProver<BabyBearPoseidon2, RiscvAir<BabyBear>>>::DeviceProvingKey::from_host(
                pk.pk.clone(),
            ),
            program,
            stdin,
            opts.core_opts,
            context,
        )?;
        Self::check_for_high_cycles(cycles);
        let public_values = SP1PublicValues::from(&public_values_stream);
        Ok(SP1CoreProof {
            proof: SP1CoreProofData(proof.shard_proofs),
            stdin: stdin.clone(),
            public_values,
            cycles,
        })
    }

    pub fn recursion_program(
        &self,
        input: &SP1RecursionWitnessValues<CoreSC>,
    ) -> Arc<RecursionProgram<BabyBear>> {
        let mut cache = self.recursion_programs.lock().unwrap();
        cache
            .get_or_insert(input.shape(), || {
                let misses = self.recursion_cache_misses.fetch_add(1, Ordering::Relaxed);
                tracing::debug!("Core cache miss, misses: {}", misses);
                // Get the operations.
                let builder_span = tracing::debug_span!("build recursion program").entered();
                let mut builder = Builder::<InnerConfig>::default();
                let input = input.read(&mut builder);
                SP1RecursiveVerifier::verify(&mut builder, self.core_prover.machine(), input);
                let operations = builder.into_operations();
                builder_span.exit();

                // Compile the program.
                let compiler_span = tracing::debug_span!("compile recursion program").entered();
                let mut compiler = AsmCompiler::<InnerConfig>::default();
                let program = Arc::new(compiler.compile(operations));
                compiler_span.exit();
                program
            })
            .clone()
    }

    pub fn compress_program(
        &self,
        input: &SP1CompressWithVKeyWitnessValues<InnerSC>,
    ) -> Arc<RecursionProgram<BabyBear>> {
        let mut cache = self.compress_programs.lock().unwrap();
        cache
            .get_or_insert(input.shape(), || {
                let misses = self.compress_cache_misses.fetch_add(1, Ordering::Relaxed);
                tracing::debug!("Compress cache miss, misses: {}", misses);
                // Get the operations.
                let builder_span = tracing::debug_span!("build compress program").entered();
                let mut builder = Builder::<InnerConfig>::default();
                let input = input.read(&mut builder);
                SP1CompressWithVKeyVerifier::verify(
                    &mut builder,
                    self.compress_prover.machine(),
                    input,
                );
                let operations = builder.into_operations();
                builder_span.exit();

                // Compile the program.
                let compiler_span = tracing::debug_span!("compile compress program").entered();
                let mut compiler = AsmCompiler::<InnerConfig>::default();
                let program = Arc::new(compiler.compile(operations));
                compiler_span.exit();
                program
            })
            .clone()
    }

    pub fn shrink_program(
        &self,
        input: &SP1CompressWithVKeyWitnessValues<InnerSC>,
    ) -> Arc<RecursionProgram<BabyBear>> {
        // Get the operations.
        let builder_span = tracing::debug_span!("build shrink program").entered();
        let mut builder = Builder::<InnerConfig>::default();
        let input = input.read(&mut builder);
        SP1CompressRootVerifierWithVKey::verify(
            &mut builder,
            self.compress_prover.machine(),
            input,
        );
        let operations = builder.into_operations();
        builder_span.exit();

        // Compile the program.
        let compiler_span = tracing::debug_span!("compile shrink program").entered();
        let mut compiler = AsmCompiler::<InnerConfig>::default();
        let mut program = compiler.compile(operations);
        program.shape = Some(ShrinkAir::<BabyBear>::shrink_shape());
        let program = Arc::new(program);
        compiler_span.exit();
        program
    }

    pub fn wrap_program(
        &self,
        input: &SP1CompressWitnessValues<InnerSC>,
    ) -> Arc<RecursionProgram<BabyBear>> {
        // Get the operations.
        let builder_span = tracing::debug_span!("build compress program").entered();
        let mut builder = Builder::<InnerConfig>::default();

        let input = input.read(&mut builder);
        // Verify the proof.
        SP1CompressRootVerifier::verify(&mut builder, self.shrink_prover.machine(), input);

        let operations = builder.into_operations();
        builder_span.exit();

        // Compile the program.
        let compiler_span = tracing::debug_span!("compile compress program").entered();
        let mut compiler = AsmCompiler::<InnerConfig>::default();
        let program = Arc::new(compiler.compile(operations));
        compiler_span.exit();
        program
    }

    pub fn deferred_program(
        &self,
        input: &SP1DeferredWitnessValues<InnerSC>,
    ) -> Arc<RecursionProgram<BabyBear>> {
        // Compile the program.

        // Get the operations.
        let operations_span =
            tracing::debug_span!("Get operations for the deferred program").entered();
        let mut builder = Builder::<InnerConfig>::default();
        let input_read_span = tracing::debug_span!("Read input values").entered();
        let input = input.read(&mut builder);
        input_read_span.exit();
        let verify_span = tracing::debug_span!("Verify deferred program").entered();
        SP1DeferredVerifier::verify(&mut builder, self.compress_prover.machine(), input);
        verify_span.exit();
        let operations = builder.into_operations();
        operations_span.exit();

        // Compile the program.
        tracing::debug_span!("Compile compress program").in_scope(|| {
            let mut compiler = AsmCompiler::<InnerConfig>::default();
            Arc::new(compiler.compile(operations))
        })
    }

    pub fn get_recursion_core_inputs(
        &self,
        vk: &StarkVerifyingKey<CoreSC>,
        leaf_challenger: &Challenger<CoreSC>,
        shard_proofs: &[ShardProof<CoreSC>],
        batch_size: usize,
        is_complete: bool,
    ) -> Vec<SP1RecursionWitnessValues<CoreSC>> {
        let mut core_inputs = Vec::new();
        let mut reconstruct_challenger = self.core_prover.config().challenger();
        vk.observe_into(&mut reconstruct_challenger);

        // Prepare the inputs for the recursion programs.
        for (batch_idx, batch) in shard_proofs.chunks(batch_size).enumerate() {
            let proofs = batch.to_vec();

            core_inputs.push(SP1RecursionWitnessValues {
                vk: vk.clone(),
                shard_proofs: proofs.clone(),
                leaf_challenger: leaf_challenger.clone(),
                initial_reconstruct_challenger: reconstruct_challenger.clone(),
                is_complete,
                is_first_shard: batch_idx == 0,
            });
            assert_eq!(reconstruct_challenger.input_buffer.len(), 0);
            assert_eq!(reconstruct_challenger.sponge_state.len(), 16);
            assert_eq!(reconstruct_challenger.output_buffer.len(), 16);

            for proof in batch.iter() {
                reconstruct_challenger.observe(proof.commitment.global_main_commit);
                reconstruct_challenger
                    .observe_slice(&proof.public_values[0..self.core_prover.num_pv_elts()]);
            }
        }

        // Check that the leaf challenger is the same as the reconstruct challenger.
        assert_eq!(reconstruct_challenger.sponge_state, leaf_challenger.sponge_state);
        assert_eq!(reconstruct_challenger.input_buffer, leaf_challenger.input_buffer);
        assert_eq!(reconstruct_challenger.output_buffer, leaf_challenger.output_buffer);
        core_inputs
    }

    pub fn get_recursion_deferred_inputs<'a>(
        &'a self,
        vk: &'a StarkVerifyingKey<CoreSC>,
        leaf_challenger: &'a Challenger<InnerSC>,
        last_proof_pv: &PublicValues<Word<BabyBear>, BabyBear>,
        deferred_proofs: &[SP1ReduceProof<InnerSC>],
        batch_size: usize,
    ) -> Vec<SP1DeferredWitnessValues<InnerSC>> {
        // Prepare the inputs for the deferred proofs recursive verification.
        let mut deferred_digest = [Val::<InnerSC>::zero(); DIGEST_SIZE];
        let mut deferred_inputs = Vec::new();

        for batch in deferred_proofs.chunks(batch_size) {
            let vks_and_proofs =
                batch.iter().cloned().map(|proof| (proof.vk, proof.proof)).collect::<Vec<_>>();

            deferred_inputs.push(SP1DeferredWitnessValues {
                vks_and_proofs,
                start_reconstruct_deferred_digest: deferred_digest,
                is_complete: false,
                sp1_vk: vk.clone(),
                end_pc: Val::<InnerSC>::zero(),
                end_shard: last_proof_pv.shard + BabyBear::one(),
                end_execution_shard: last_proof_pv.execution_shard,
                init_addr_bits: last_proof_pv.last_init_addr_bits,
                finalize_addr_bits: last_proof_pv.last_finalize_addr_bits,
                leaf_challenger: leaf_challenger.clone(),
                committed_value_digest: last_proof_pv.committed_value_digest,
                deferred_proofs_digest: last_proof_pv.deferred_proofs_digest,
            });

            deferred_digest = Self::hash_deferred_proofs(deferred_digest, batch);
        }
        deferred_inputs
    }

    /// Generate the inputs for the first layer of recursive proofs.
    #[allow(clippy::type_complexity)]
    pub fn get_first_layer_inputs<'a>(
        &'a self,
        vk: &'a SP1VerifyingKey,
        leaf_challenger: &'a Challenger<InnerSC>,
        shard_proofs: &[ShardProof<InnerSC>],
        deferred_proofs: &[SP1ReduceProof<InnerSC>],
        batch_size: usize,
    ) -> Vec<SP1CircuitWitness> {
        let is_complete = shard_proofs.len() == 1 && deferred_proofs.is_empty();
        let core_inputs = self.get_recursion_core_inputs(
            &vk.vk,
            leaf_challenger,
            shard_proofs,
            batch_size,
            is_complete,
        );
        let last_proof_pv = shard_proofs.last().unwrap().public_values.as_slice().borrow();
        let deferred_inputs = self.get_recursion_deferred_inputs(
            &vk.vk,
            leaf_challenger,
            last_proof_pv,
            deferred_proofs,
            batch_size,
        );

        let mut inputs = Vec::new();
        inputs.extend(core_inputs.into_iter().map(SP1CircuitWitness::Core));
        inputs.extend(deferred_inputs.into_iter().map(SP1CircuitWitness::Deferred));
        inputs
    }

    /// Reduce shards proofs to a single shard proof using the recursion prover.
    #[instrument(name = "compress", level = "info", skip_all)]
    #[instrument(name = "compress", level = "info", skip_all)]
    pub fn compress(
        &self,
        vk: &SP1VerifyingKey,
        proof: SP1CoreProof,
        deferred_proofs: Vec<SP1ReduceProof<InnerSC>>,
        opts: SP1ProverOpts,
    ) -> Result<SP1ReduceProof<InnerSC>, SP1RecursionProverError> {
        // Set the batch size for the reduction tree.
        let batch_size = 2;
        let first_layer_batch_size = 2;
        let shard_proofs = &proof.proof.0;

        // Get the leaf challenger.
        let mut leaf_challenger = self.core_prover.config().challenger();
        vk.vk.observe_into(&mut leaf_challenger);
        shard_proofs.iter().for_each(|proof| {
            leaf_challenger.observe(proof.commitment.global_main_commit);
            leaf_challenger.observe_slice(&proof.public_values[0..self.core_prover.num_pv_elts()]);
        });

        // Generate the first layer inputs.
        let first_layer_inputs = self.get_first_layer_inputs(
            vk,
            &leaf_challenger,
            shard_proofs,
            &deferred_proofs,
            first_layer_batch_size,
        );

        // Calculate the expected height of the tree.
        let mut expected_height = if first_layer_inputs.len() == 1 { 0 } else { 1 };
        let num_first_layer_inputs = first_layer_inputs.len();
        let mut num_layer_inputs = num_first_layer_inputs;
        while num_layer_inputs > batch_size {
            num_layer_inputs = (num_layer_inputs + 1) / 2;
            expected_height += 1;
        }

        // Generate the proofs.
        let span = tracing::Span::current().clone();
        let (vk, proof) = thread::scope(|s| {
            let _span = span.enter();

            // Spawn a worker that sends the first layer inputs to a bounded channel.
            let input_sync = Arc::new(TurnBasedSync::new());
            let (input_tx, input_rx) = sync_channel::<(usize, usize, SP1CircuitWitness)>(
                opts.recursion_opts.checkpoints_channel_capacity,
            );
            let input_tx = Arc::new(Mutex::new(input_tx));
            {
                let input_tx = Arc::clone(&input_tx);
                let input_sync = Arc::clone(&input_sync);
                s.spawn(move || {
                    for (index, input) in first_layer_inputs.into_iter().enumerate() {
                        input_sync.wait_for_turn(index);
                        input_tx.lock().unwrap().send((index, 0, input)).unwrap();
                        input_sync.advance_turn();
                    }
                });
            }

            // Spawn workers who generate the records and traces.
            let record_and_trace_sync = Arc::new(TurnBasedSync::new());
            let (record_and_trace_tx, record_and_trace_rx) =
                sync_channel::<(
                    usize,
                    usize,
                    Arc<RecursionProgram<BabyBear>>,
                    ExecutionRecord<BabyBear>,
                    Vec<(String, RowMajorMatrix<BabyBear>)>,
                )>(opts.recursion_opts.records_and_traces_channel_capacity);
            let record_and_trace_tx = Arc::new(Mutex::new(record_and_trace_tx));
            let record_and_trace_rx = Arc::new(Mutex::new(record_and_trace_rx));
            let input_rx = Arc::new(Mutex::new(input_rx));
            for _ in 0..opts.recursion_opts.trace_gen_workers {
                let record_and_trace_sync = Arc::clone(&record_and_trace_sync);
                let record_and_trace_tx = Arc::clone(&record_and_trace_tx);
                let input_rx = Arc::clone(&input_rx);
                let span = tracing::debug_span!("generate records and traces");
                s.spawn(move || {
                    let _span = span.enter();
                    loop {
                        let received = { input_rx.lock().unwrap().recv() };
                        if let Ok((index, height, input)) = received {
                            // Get the program and witness stream.
                            let (program, witness_stream) = tracing::debug_span!(
                                "Get program and witness stream"
                            )
                            .in_scope(|| match input {
                                SP1CircuitWitness::Core(input) => {
                                    let mut witness_stream = Vec::new();
                                    Witnessable::<InnerConfig>::write(&input, &mut witness_stream);
                                    (self.recursion_program(&input), witness_stream)
                                }
                                SP1CircuitWitness::Deferred(input) => {
                                    let mut witness_stream = Vec::new();
                                    Witnessable::<InnerConfig>::write(&input, &mut witness_stream);
                                    (self.deferred_program(&input), witness_stream)
                                }
                                SP1CircuitWitness::Compress(input) => {
                                    let mut witness_stream = Vec::new();

                                    let input_with_merkle = self.make_merkle_proofs(input);

                                    Witnessable::<InnerConfig>::write(
                                        &input_with_merkle,
                                        &mut witness_stream,
                                    );

                                    (self.compress_program(&input_with_merkle), witness_stream)
                                }
                            });

                            println!("wrote the witness stream");

                            // Execute the runtime.
                            let record = tracing::debug_span!("execute runtime").in_scope(|| {
                                let mut runtime =
                                    RecursionRuntime::<Val<InnerSC>, Challenge<InnerSC>, _>::new(
                                        program.clone(),
                                        self.compress_prover.config().perm.clone(),
                                    );
                                runtime.witness_stream = witness_stream.into();
                                runtime
                                    .run()
                                    .map_err(|e| {
                                        SP1RecursionProverError::RuntimeError(e.to_string())
                                    })
                                    .unwrap();
                                runtime.record
                            });

                            println!("ran the runtime");

                            // Generate the dependencies.
                            let mut records = vec![record];
                            tracing::debug_span!("generate dependencies").in_scope(|| {
                                self.compress_prover.machine().generate_dependencies(
                                    &mut records,
                                    &opts.recursion_opts,
                                    InteractionScope::Local,
                                )
                            });

                            println!("generated the dependencies");

                            // Generate the traces.
                            let record = records.into_iter().next().unwrap();
                            let traces = tracing::debug_span!("generate traces").in_scope(|| {
                                self.compress_prover
                                    .generate_traces(&record, InteractionScope::Local)
                            });

                            println!("generated the traces");

                            // Wait for our turn to update the state.
                            record_and_trace_sync.wait_for_turn(index);

                            // Send the record and traces to the worker.
                            record_and_trace_tx
                                .lock()
                                .unwrap()
                                .send((index, height, program, record, traces))
                                .unwrap();

                            // Advance the turn.
                            record_and_trace_sync.advance_turn();
                        } else {
                            break;
                        }
                    }
                });
            }

            // Spawn workers who generate the compress proofs.
            let proofs_sync = Arc::new(TurnBasedSync::new());
            let (proofs_tx, proofs_rx) =
                sync_channel::<(usize, usize, StarkVerifyingKey<InnerSC>, ShardProof<InnerSC>)>(
                    num_first_layer_inputs * 2,
                );
            let proofs_tx = Arc::new(Mutex::new(proofs_tx));
            let proofs_rx = Arc::new(Mutex::new(proofs_rx));
            let mut prover_handles = Vec::new();
            for _ in 0..opts.recursion_opts.shard_batch_size {
                let prover_sync = Arc::clone(&proofs_sync);
                let record_and_trace_rx = Arc::clone(&record_and_trace_rx);
                let proofs_tx = Arc::clone(&proofs_tx);
                let span = tracing::debug_span!("prove");
                let handle = s.spawn(move || {
                    let _span = span.enter();
                    loop {
                        let received = { record_and_trace_rx.lock().unwrap().recv() };
                        if let Ok((index, height, program, record, traces)) = received {
                            tracing::debug_span!("batch").in_scope(|| {
                                // Get the keys.
                                let (pk, vk) = tracing::debug_span!("Setup compress program")
                                    .in_scope(|| self.compress_prover.setup(&program));

                                // Observe the proving key.
                                let mut challenger = self.compress_prover.config().challenger();
                                tracing::debug_span!("observe proving key").in_scope(|| {
                                    pk.observe_into(&mut challenger);
                                });

                                #[cfg(feature = "debug")]
                                self.compress_prover.debug_constraints(
                                    &pk.to_host(),
                                    vec![record.clone()],
                                    &mut challenger.clone(),
                                );

                                // Commit to the record and traces.
                                let local_data = tracing::debug_span!("commit")
                                    .in_scope(|| self.compress_prover.commit(&record, traces));

                                // Observe the commitment.
                                tracing::debug_span!("observe public values").in_scope(|| {
                                    challenger.observe_slice(
                                        &local_data.public_values[0..self.compress_prover.num_pv_elts()],
                                    );
                                });

                                // Generate the proof.
                                let proof = tracing::debug_span!("open").in_scope(|| {
<<<<<<< HEAD
                                    self.compress_prover
                                        .open(
                                            pk,
                                            None,
                                            local_data,
                                            &mut challenger,
                                            &[
                                                <BabyBearPoseidon2 as StarkGenericConfig>::Challenge::zero(),
                                                <BabyBearPoseidon2 as StarkGenericConfig>::Challenge::zero(),
                                            ],
                                        )
                                        .unwrap()
=======
                                    self.compress_prover.open(&pk, data, &mut challenger).unwrap()
>>>>>>> 9d4c5657
                                });

                                // Verify the proof.
                                #[cfg(feature = "debug")]
                                self.compress_prover
                                    .machine()
                                    .verify(
                                        &vk,
                                        &sp1_stark::MachineProof {
                                            shard_proofs: vec![proof.clone()],
                                        },
                                        &mut self.compress_prover.config().challenger(),
                                    )
                                    .unwrap();

                                // Wait for our turn to update the state.
                                prover_sync.wait_for_turn(index);

                                // Send the proof.
                                proofs_tx.lock().unwrap().send((index, height, vk, proof)).unwrap();

                                // Advance the turn.
                                prover_sync.advance_turn();
                            });
                        } else {
                            break;
                        }
                    }
                });
                prover_handles.push(handle);
            }

            // Spawn a worker that generates inputs for the next layer.
            let handle = {
                let input_tx = Arc::clone(&input_tx);
                let proofs_rx = Arc::clone(&proofs_rx);
                let span = tracing::debug_span!("generate next layer inputs");
                s.spawn(move || {
                    let _span = span.enter();
                    let mut count = num_first_layer_inputs;
                    let mut batch: Vec<(
                        usize,
                        usize,
                        StarkVerifyingKey<InnerSC>,
                        ShardProof<InnerSC>,
                    )> = Vec::new();
                    loop {
                        let received = { proofs_rx.lock().unwrap().recv() };
                        if let Ok((index, height, vk, proof)) = received {
                            batch.push((index, height, vk, proof));

                            // Compute whether we've reached the root of the tree.
                            let is_complete = height == expected_height;

                            // If it's not complete, and we haven't reached the batch size,
                            // continue.
                            if !is_complete && batch.len() < batch_size {
                                continue;
                            }

                            // Compute whether we're at the last input of a layer.
                            let mut is_last = false;
                            if let Some(first) = batch.first() {
                                is_last = first.1 != height;
                            }

                            // If we're at the last input of a layer, we need to only include the
                            // first input, otherwise we include all inputs.
                            let inputs =
                                if is_last { vec![batch[0].clone()] } else { batch.clone() };

                            let next_input_index = inputs[0].1 + 1;
                            let vks_and_proofs = inputs
                                .into_iter()
                                .map(|(_, _, vk, proof)| (vk, proof))
                                .collect::<Vec<_>>();
                            let input = SP1CircuitWitness::Compress(SP1CompressWitnessValues {
                                vks_and_proofs,
                                is_complete,
                            });

                            input_sync.wait_for_turn(count);
                            input_tx
                                .lock()
                                .unwrap()
                                .send((count, next_input_index, input))
                                .unwrap();
                            input_sync.advance_turn();
                            count += 1;

                            // If we're at the root of the tree, stop generating inputs.
                            if is_complete {
                                break;
                            }

                            // If we were at the last input of a layer, we keep everything but the
                            // first input. Otherwise, we empty the batch.
                            if is_last {
                                batch = vec![batch[1].clone()];
                            } else {
                                batch = Vec::new();
                            }
                        } else {
                            break;
                        }
                    }
                })
            };

            // Wait for all the provers to finish.
            drop(input_tx);
            drop(record_and_trace_tx);
            drop(proofs_tx);
            for handle in prover_handles {
                handle.join().unwrap();
            }
            handle.join().unwrap();

            let (_, _, vk, proof) = proofs_rx.lock().unwrap().recv().unwrap();
            (vk, proof)
        });

        Ok(SP1ReduceProof { vk, proof })
    }

    /// Wrap a reduce proof into a STARK proven over a SNARK-friendly field.
    #[instrument(name = "shrink", level = "info", skip_all)]
    pub fn shrink(
        &self,
        reduced_proof: SP1ReduceProof<InnerSC>,
        opts: SP1ProverOpts,
    ) -> Result<SP1ReduceProof<InnerSC>, SP1RecursionProverError> {
        // Make the compress proof.
        let SP1ReduceProof { vk: compressed_vk, proof: compressed_proof } = reduced_proof;
        let input = SP1CompressWitnessValues {
            vks_and_proofs: vec![(compressed_vk, compressed_proof)],
            is_complete: true,
        };

        let input_with_merkle = self.make_merkle_proofs(input);

        let program = self.shrink_program(&input_with_merkle);

        // Run the compress program.
        let mut runtime = RecursionRuntime::<Val<InnerSC>, Challenge<InnerSC>, _>::new(
            program.clone(),
            self.shrink_prover.config().perm.clone(),
        );

        let mut witness_stream = Vec::new();
        Witnessable::<InnerConfig>::write(&input_with_merkle, &mut witness_stream);

        runtime.witness_stream = witness_stream.into();

        runtime.run().map_err(|e| SP1RecursionProverError::RuntimeError(e.to_string()))?;

        runtime.print_stats();
        tracing::debug!("Shrink program executed successfully");

        let (shrink_pk, shrink_vk) =
            tracing::debug_span!("setup shrink").in_scope(|| self.shrink_prover.setup(&program));

        // Prove the compress program.
        let mut compress_challenger = self.shrink_prover.config().challenger();
        let mut compress_proof = self
            .shrink_prover
            .prove(&shrink_pk, vec![runtime.record], &mut compress_challenger, opts.recursion_opts)
            .unwrap();

        Ok(SP1ReduceProof { vk: shrink_vk, proof: compress_proof.shard_proofs.pop().unwrap() })
    }

    /// Wrap a reduce proof into a STARK proven over a SNARK-friendly field.
    #[instrument(name = "wrap_bn254", level = "info", skip_all)]
    pub fn wrap_bn254(
        &self,
        compressed_proof: SP1ReduceProof<InnerSC>,
        opts: SP1ProverOpts,
    ) -> Result<SP1ReduceProof<OuterSC>, SP1RecursionProverError> {
        let SP1ReduceProof { vk: compressed_vk, proof: compressed_proof } = compressed_proof;
        let input = SP1CompressWitnessValues {
            vks_and_proofs: vec![(compressed_vk, compressed_proof)],
            is_complete: true,
        };

        let program = self.wrap_program(&input);

        // Run the compress program.
        let mut runtime = RecursionRuntime::<Val<InnerSC>, Challenge<InnerSC>, _>::new(
            program.clone(),
            self.shrink_prover.config().perm.clone(),
        );

        let mut witness_stream = Vec::new();
        Witnessable::<InnerConfig>::write(&input, &mut witness_stream);

        runtime.witness_stream = witness_stream.into();

        runtime.run().map_err(|e| SP1RecursionProverError::RuntimeError(e.to_string()))?;

        runtime.print_stats();
        tracing::debug!("Wrap program executed successfully");

        // Setup the wrap program.
        let (wrap_pk, wrap_vk) =
            tracing::debug_span!("Setup wrap").in_scope(|| self.wrap_prover.setup(&program));

        // Prove the wrap program.
        let mut wrap_challenger = self.wrap_prover.config().challenger();
        let time = std::time::Instant::now();
        let mut wrap_proof = self
            .wrap_prover
            .prove(&wrap_pk, vec![runtime.record], &mut wrap_challenger, opts.recursion_opts)
            .unwrap();
        let elapsed = time.elapsed();
        tracing::debug!("Wrap proving time: {:?}", elapsed);
        let mut wrap_challenger = self.wrap_prover.config().challenger();
        let result = self.wrap_prover.machine().verify(&wrap_vk, &wrap_proof, &mut wrap_challenger);
        match result {
            Ok(_) => tracing::info!("Proof verified successfully"),
            Err(MachineVerificationError::NonZeroCumulativeSum(_, _)) => {
                tracing::info!("Proof verification failed: NonZeroCumulativeSum")
            }
            e => panic!("Proof verification failed: {:?}", e),
        }
        tracing::info!("Wrapping successful");

        Ok(SP1ReduceProof { vk: wrap_vk, proof: wrap_proof.shard_proofs.pop().unwrap() })
    }

    /// Wrap the STARK proven over a SNARK-friendly field into a PLONK proof.
    #[instrument(name = "wrap_plonk_bn254", level = "info", skip_all)]
    pub fn wrap_plonk_bn254(
        &self,
        proof: SP1ReduceProof<OuterSC>,
        build_dir: &Path,
    ) -> PlonkBn254Proof {
        let input = SP1CompressWitnessValues {
            vks_and_proofs: vec![(proof.vk.clone(), proof.proof.clone())],
            is_complete: true,
        };
        let vkey_hash = proof.sp1_vkey_digest_bn254();
        let committed_values_digest = proof.sp1_commited_values_digest_bn254();

        let mut witness = Witness::default();
        input.write(&mut witness);
        witness.write_commited_values_digest(committed_values_digest);
        witness.write_vkey_hash(vkey_hash);

        let prover = PlonkBn254Prover::new();
        let proof = prover.prove(witness, build_dir.to_path_buf());

        // Verify the proof.
        prover.verify(
            &proof,
            &vkey_hash.as_canonical_biguint(),
            &committed_values_digest.as_canonical_biguint(),
            build_dir,
        );

        proof
    }

    /// Wrap the STARK proven over a SNARK-friendly field into a Groth16 proof.
    #[instrument(name = "wrap_groth16_bn254", level = "info", skip_all)]
    pub fn wrap_groth16_bn254(
        &self,
        proof: SP1ReduceProof<OuterSC>,
        build_dir: &Path,
    ) -> Groth16Bn254Proof {
        let input = SP1CompressWitnessValues {
            vks_and_proofs: vec![(proof.vk.clone(), proof.proof.clone())],
            is_complete: true,
        };
        let vkey_hash = proof.sp1_vkey_digest_bn254();
        let committed_values_digest = proof.sp1_commited_values_digest_bn254();

        let mut witness = Witness::default();
        input.write(&mut witness);
        witness.write_commited_values_digest(committed_values_digest);
        witness.write_vkey_hash(vkey_hash);

        let prover = Groth16Bn254Prover::new();
        let proof = prover.prove(witness, build_dir.to_path_buf());

        // Verify the proof.
        prover.verify(
            &proof,
            &vkey_hash.as_canonical_biguint(),
            &committed_values_digest.as_canonical_biguint(),
            build_dir,
        );

        proof
    }

    /// Accumulate deferred proofs into a single digest.
    pub fn hash_deferred_proofs(
        prev_digest: [Val<CoreSC>; DIGEST_SIZE],
        deferred_proofs: &[SP1ReduceProof<InnerSC>],
    ) -> [Val<CoreSC>; 8] {
        let mut digest = prev_digest;
        for proof in deferred_proofs.iter() {
            let pv: &RecursionPublicValues<Val<CoreSC>> =
                proof.proof.public_values.as_slice().borrow();
            let committed_values_digest = words_to_bytes(&pv.committed_value_digest);
            digest = hash_deferred_proof(
                &digest,
                &pv.sp1_vk_digest,
                &committed_values_digest.try_into().unwrap(),
            );
        }
        digest
    }

    fn make_merkle_proofs(
        &self,
        input: SP1CompressWitnessValues<CoreSC>,
    ) -> SP1CompressWithVKeyWitnessValues<CoreSC>
where {
        // TODO: make an index based on the key itself.
        let vk_indices = input.vks_and_proofs.iter().map(|(_, _)| 0).collect_vec();

        let proofs = vk_indices
            .iter()
            .map(|index| {
                let (_, proof) = MerkleTree::open(&self.merkle_tree, *index);
                proof
            })
            .collect();

        let merkle_val = SP1MerkleProofWitnessValues { root: self.root, vk_merkle_proofs: proofs };

        SP1CompressWithVKeyWitnessValues { compress_val: input, merkle_val }
    }

    fn check_for_high_cycles(cycles: u64) {
        if cycles > 100_000_000 {
            tracing::warn!(
                "high cycle count, consider using the prover network for proof generation: https://docs.succinct.xyz/generating-proofs/prover-network"
            );
        }
    }
}

#[cfg(any(test, feature = "export-tests"))]
pub mod tests {

    use std::{fs::File, io::Read, io::Write};

    use super::*;

    use crate::build::try_build_plonk_bn254_artifacts_dev;
    use anyhow::Result;
    use build::try_build_groth16_bn254_artifacts_dev;
    use p3_field::PrimeField32;

    use sp1_recursion_core_v2::air::RecursionPublicValues;

    #[cfg(test)]
    use serial_test::serial;
    #[cfg(test)]
    use sp1_core_machine::utils::setup_logger;

    #[derive(Debug, Clone, Copy, PartialEq, Eq)]
    pub enum Test {
        Core,
        Compress,
        Shrink,
        Wrap,
        Plonk,
    }

    pub fn test_e2e_prover<C: SP1ProverComponents>(
        prover: &SP1Prover<C>,
        elf: &[u8],
        stdin: SP1Stdin,
        opts: SP1ProverOpts,
        test_kind: Test,
    ) -> Result<()> {
        tracing::info!("initializing prover");
        let context = SP1Context::default();

        tracing::info!("setup elf");
        let (pk, vk) = prover.setup(elf);

        tracing::info!("prove core");
        let core_proof = prover.prove_core(&pk, &stdin, opts, context)?;
        let public_values = core_proof.public_values.clone();

        tracing::info!("verify core");
        prover.verify(&core_proof.proof, &vk)?;

        if test_kind == Test::Core {
            return Ok(());
        }

        tracing::info!("compress");
        let compress_span = tracing::debug_span!("compress").entered();
        let compressed_proof = prover.compress(&vk, core_proof, vec![], opts)?;
        compress_span.exit();

        tracing::info!("verify compressed");
        prover.verify_compressed(&compressed_proof, &vk)?;

        if test_kind == Test::Compress {
            return Ok(());
        }

        tracing::info!("shrink");
        let shrink_proof = prover.shrink(compressed_proof, opts)?;

        tracing::info!("verify shrink");
        prover.verify_shrink(&shrink_proof, &vk)?;

        if test_kind == Test::Shrink {
            return Ok(());
        }

        tracing::info!("wrap bn254");
        let wrapped_bn254_proof = prover.wrap_bn254(shrink_proof, opts)?;
        let bytes = bincode::serialize(&wrapped_bn254_proof).unwrap();

        // Save the proof.
        let mut file = File::create("proof-with-pis.bin").unwrap();
        file.write_all(bytes.as_slice()).unwrap();

        // Load the proof.
        let mut file = File::open("proof-with-pis.bin").unwrap();
        let mut bytes = Vec::new();
        file.read_to_end(&mut bytes).unwrap();

        let wrapped_bn254_proof = bincode::deserialize(&bytes).unwrap();

        tracing::info!("verify wrap bn254");
        prover.verify_wrap_bn254(&wrapped_bn254_proof, &vk).unwrap();

        if test_kind == Test::Wrap {
            return Ok(());
        }

        tracing::info!("checking vkey hash babybear");
        let vk_digest_babybear = wrapped_bn254_proof.sp1_vkey_digest_babybear();
        assert_eq!(vk_digest_babybear, vk.hash_babybear());

        tracing::info!("checking vkey hash bn254");
        let vk_digest_bn254 = wrapped_bn254_proof.sp1_vkey_digest_bn254();
        assert_eq!(vk_digest_bn254, vk.hash_bn254());

        tracing::info!("generate plonk bn254 proof");
        let artifacts_dir = try_build_plonk_bn254_artifacts_dev(
            &wrapped_bn254_proof.vk,
            &wrapped_bn254_proof.proof,
        );
        let plonk_bn254_proof =
            prover.wrap_plonk_bn254(wrapped_bn254_proof.clone(), &artifacts_dir);
        println!("{:?}", plonk_bn254_proof);

        prover.verify_plonk_bn254(&plonk_bn254_proof, &vk, &public_values, &artifacts_dir)?;

        tracing::info!("generate groth16 bn254 proof");
        let artifacts_dir = try_build_groth16_bn254_artifacts_dev(
            &wrapped_bn254_proof.vk,
            &wrapped_bn254_proof.proof,
        );
        let groth16_bn254_proof = prover.wrap_groth16_bn254(wrapped_bn254_proof, &artifacts_dir);
        println!("{:?}", groth16_bn254_proof);

        prover.verify_groth16_bn254(&groth16_bn254_proof, &vk, &public_values, &artifacts_dir)?;

        Ok(())
    }

    pub fn test_e2e_with_deferred_proofs_prover<C: SP1ProverComponents>(
        opts: SP1ProverOpts,
    ) -> Result<()> {
        // Test program which proves the Keccak-256 hash of various inputs.
        let keccak_elf = include_bytes!("../../../tests/keccak256/elf/riscv32im-succinct-zkvm-elf");

        // Test program which verifies proofs of a vkey and a list of committed inputs.
        let verify_elf =
            include_bytes!("../../../tests/verify-proof/elf/riscv32im-succinct-zkvm-elf");

        tracing::info!("initializing prover");
        let prover = SP1Prover::<C>::new();

        tracing::info!("setup keccak elf");
        let (keccak_pk, keccak_vk) = prover.setup(keccak_elf);

        tracing::info!("setup verify elf");
        let (verify_pk, verify_vk) = prover.setup(verify_elf);

        tracing::info!("prove subproof 1");
        let mut stdin = SP1Stdin::new();
        stdin.write(&1usize);
        stdin.write(&vec![0u8, 0, 0]);
        let deferred_proof_1 = prover.prove_core(&keccak_pk, &stdin, opts, Default::default())?;
        let pv_1 = deferred_proof_1.public_values.as_slice().to_vec().clone();

        // Generate a second proof of keccak of various inputs.
        tracing::info!("prove subproof 2");
        let mut stdin = SP1Stdin::new();
        stdin.write(&3usize);
        stdin.write(&vec![0u8, 1, 2]);
        stdin.write(&vec![2, 3, 4]);
        stdin.write(&vec![5, 6, 7]);
        let deferred_proof_2 = prover.prove_core(&keccak_pk, &stdin, opts, Default::default())?;
        let pv_2 = deferred_proof_2.public_values.as_slice().to_vec().clone();

        // Generate recursive proof of first subproof.
        tracing::info!("compress subproof 1");
        let deferred_reduce_1 = prover.compress(&keccak_vk, deferred_proof_1, vec![], opts)?;

        // Generate recursive proof of second subproof.
        tracing::info!("compress subproof 2");
        let deferred_reduce_2 = prover.compress(&keccak_vk, deferred_proof_2, vec![], opts)?;

        // Run verify program with keccak vkey, subproofs, and their committed values.
        let mut stdin = SP1Stdin::new();
        let vkey_digest = keccak_vk.hash_babybear();
        let vkey_digest: [u32; 8] = vkey_digest
            .iter()
            .map(|n| n.as_canonical_u32())
            .collect::<Vec<_>>()
            .try_into()
            .unwrap();
        stdin.write(&vkey_digest);
        stdin.write(&vec![pv_1.clone(), pv_2.clone(), pv_2.clone()]);
        stdin.write_proof(
            deferred_reduce_1.vk.clone(),
            deferred_reduce_1.proof.clone(),
            keccak_vk.vk.clone(),
        );
        stdin.write_proof(
            deferred_reduce_2.vk.clone(),
            deferred_reduce_2.proof.clone(),
            keccak_vk.vk.clone(),
        );
        stdin.write_proof(
            deferred_reduce_2.vk.clone(),
            deferred_reduce_2.proof.clone(),
            keccak_vk.vk.clone(),
        );

        tracing::info!("proving verify program (core)");
        let verify_proof = prover.prove_core(&verify_pk, &stdin, opts, Default::default())?;
        // let public_values = verify_proof.public_values.clone();

        // Generate recursive proof of verify program
        tracing::info!("compress verify program");
        let verify_reduce = prover.compress(
            &verify_vk,
            verify_proof,
            vec![deferred_reduce_1, deferred_reduce_2.clone(), deferred_reduce_2],
            opts,
        )?;
        let reduce_pv: &RecursionPublicValues<_> =
            verify_reduce.proof.public_values.as_slice().borrow();
        println!("deferred_hash: {:?}", reduce_pv.deferred_proofs_digest);
        println!("complete: {:?}", reduce_pv.is_complete);

        tracing::info!("verify verify program");
        prover.verify_compressed(&verify_reduce, &verify_vk)?;

        let shrink_proof = prover.shrink(verify_reduce, opts)?;

        tracing::info!("verify shrink");
        prover.verify_shrink(&shrink_proof, &verify_vk)?;

        tracing::info!("wrap bn254");
        let wrapped_bn254_proof = prover.wrap_bn254(shrink_proof, opts)?;

        tracing::info!("verify wrap bn254");
        println!("verify wrap bn254 {:#?}", wrapped_bn254_proof.vk.commit);
        prover.verify_wrap_bn254(&wrapped_bn254_proof, &verify_vk).unwrap();

        // tracing::info!("checking vkey hash babybear");
        // let vk_digest_babybear = wrapped_bn254_proof.sp1_vkey_digest_babybear();
        // assert_eq!(vk_digest_babybear, verify_vk.hash_babybear());

        // tracing::info!("checking vkey hash bn254");
        // let vk_digest_bn254 = wrapped_bn254_proof.sp1_vkey_digest_bn254();
        // assert_eq!(vk_digest_bn254, verify_vk.hash_bn254());

        // tracing::info!("generate groth16 bn254 proof");
        // let artifacts_dir = try_build_groth16_bn254_artifacts_dev(
        //     &wrapped_bn254_proof.vk,
        //     &wrapped_bn254_proof.proof,
        // );
        // let groth16_bn254_proof = prover.wrap_groth16_bn254(wrapped_bn254_proof, &artifacts_dir);
        // println!("{:?}", groth16_bn254_proof);

        // prover.verify_groth16_bn254(
        //     &groth16_bn254_proof,
        //     &verify_vk,
        //     &public_values,
        //     &artifacts_dir,
        // )?;

        Ok(())
    }

    /// Tests an end-to-end workflow of proving a program across the entire proof generation
    /// pipeline.
    ///
    /// Add `FRI_QUERIES`=1 to your environment for faster execution. Should only take a few minutes
    /// on a Mac M2. Note: This test always re-builds the plonk bn254 artifacts, so setting SP1_DEV
    /// is not needed.
    #[test]
    #[serial]
    fn test_e2e() -> Result<()> {
        let elf = include_bytes!("../../../tests/fibonacci/elf/riscv32im-succinct-zkvm-elf");
        setup_logger();
        let opts = SP1ProverOpts::default();
        // TODO(mattstam): We should Test::Plonk here, but this uses the existing
        // docker image which has a different API than the current. So we need to wait until the
        // next release (v1.2.0+), and then switch it back.
        let prover = SP1Prover::<DefaultProverComponents>::new();
        test_e2e_prover::<DefaultProverComponents>(
            &prover,
            elf,
            SP1Stdin::default(),
            opts,
            Test::Plonk,
        )
    }

    /// Tests an end-to-end workflow of proving a program across the entire proof generation
    /// pipeline in addition to verifying deferred proofs.
    #[test]
    #[serial]
    fn test_e2e_with_deferred_proofs() -> Result<()> {
        setup_logger();
        test_e2e_with_deferred_proofs_prover::<DefaultProverComponents>(SP1ProverOpts::default())
    }
}<|MERGE_RESOLUTION|>--- conflicted
+++ resolved
@@ -45,7 +45,7 @@
     riscv::RiscvAir,
     utils::{concurrency::TurnBasedSync, SP1CoreProverError},
 };
-use sp1_stark::MachineProvingKey;
+use sp1_stark::{air::InteractionScope, MachineProvingKey};
 
 use sp1_primitives::hash_deferred_proof;
 
@@ -59,12 +59,6 @@
 use sp1_recursion_gnark_ffi::{groth16_bn254::Groth16Bn254Prover, plonk_bn254::PlonkBn254Prover};
 
 use sp1_stark::{
-<<<<<<< HEAD
-    air::{InteractionScope, PublicValues},
-    baby_bear_poseidon2::BabyBearPoseidon2,
-    Challenge, Challenger, MachineProver, MachineVerificationError, SP1CoreOpts, SP1ProverOpts,
-    ShardProof, StarkGenericConfig, StarkProvingKey, StarkVerifyingKey, Val, Word, DIGEST_SIZE,
-=======
     air::PublicValues, baby_bear_poseidon2::BabyBearPoseidon2, Challenge, Challenger,
     MachineProver, MachineVerificationError, SP1CoreOpts, SP1ProverOpts, ShardProof,
     StarkGenericConfig, StarkVerifyingKey, Val, Word, DIGEST_SIZE,
@@ -85,7 +79,6 @@
     },
     merkle_tree::MerkleTree,
     witness::Witnessable,
->>>>>>> 9d4c5657
 };
 
 pub use types::*;
@@ -742,10 +735,9 @@
 
                                 // Generate the proof.
                                 let proof = tracing::debug_span!("open").in_scope(|| {
-<<<<<<< HEAD
                                     self.compress_prover
                                         .open(
-                                            pk,
+                                            &pk,
                                             None,
                                             local_data,
                                             &mut challenger,
@@ -755,9 +747,6 @@
                                             ],
                                         )
                                         .unwrap()
-=======
-                                    self.compress_prover.open(&pk, data, &mut challenger).unwrap()
->>>>>>> 9d4c5657
                                 });
 
                                 // Verify the proof.

//! An end-to-end-prover implementation for the SP1 RISC-V zkVM.
//!
//! Seperates the proof generation process into multiple stages:
//!
//! 1. Generate shard proofs which split up and prove the valid execution of a RISC-V program.
//! 2. Compress shard proofs into a single shard proof.
//! 3. Wrap the shard proof into a SNARK-friendly field.
//! 4. Wrap the last shard proof, proven over the SNARK-friendly field, into a PLONK proof.

#![allow(clippy::too_many_arguments)]
#![allow(clippy::new_without_default)]
#![allow(clippy::collapsible_else_if)]

pub mod build;
pub mod components;
pub mod types;
pub mod utils;
pub mod verify;

use std::{
    borrow::Borrow,
    env,
    num::NonZeroUsize,
    path::Path,
    sync::{
        atomic::{AtomicUsize, Ordering},
        mpsc::sync_channel,
        Arc, Mutex,
    },
    thread,
};

use itertools::Itertools;
use lru::LruCache;

use tracing::instrument;

use p3_baby_bear::BabyBear;
use p3_challenger::CanObserve;
use p3_field::{AbstractField, PrimeField};
use p3_matrix::dense::RowMajorMatrix;
use sp1_core_executor::{ExecutionError, ExecutionReport, Executor, Program, SP1Context};
use sp1_core_machine::{
    io::{SP1PublicValues, SP1Stdin},
    riscv::RiscvAir,
    utils::{concurrency::TurnBasedSync, SP1CoreProverError},
};
use sp1_stark::MachineProvingKey;

use sp1_primitives::hash_deferred_proof;

use sp1_recursion_compiler::{
    circuit::AsmCompiler,
    config::InnerConfig,
    ir::{Builder, Witness},
};

pub use sp1_recursion_gnark_ffi::proof::{Groth16Bn254Proof, PlonkBn254Proof};
use sp1_recursion_gnark_ffi::{groth16_bn254::Groth16Bn254Prover, plonk_bn254::PlonkBn254Prover};

use sp1_stark::{
    air::PublicValues, baby_bear_poseidon2::BabyBearPoseidon2, Challenge, Challenger,
    MachineProver, MachineVerificationError, SP1CoreOpts, SP1ProverOpts, ShardProof,
    StarkGenericConfig, StarkVerifyingKey, Val, Word, DIGEST_SIZE,
};

use sp1_recursion_core_v2::{
    air::RecursionPublicValues, machine::RecursionAir, runtime::ExecutionRecord,
    stark::config::BabyBearPoseidon2Outer, RecursionProgram, Runtime as RecursionRuntime,
};

use sp1_recursion_circuit_v2::{
    hash::FieldHasher,
    machine::{
        SP1CompressRootVerifier, SP1CompressRootVerifierWithVKey, SP1CompressShape,
        SP1CompressWithVKeyVerifier, SP1CompressWithVKeyWitnessValues, SP1CompressWitnessValues,
        SP1DeferredVerifier, SP1DeferredWitnessValues, SP1MerkleProofWitnessValues,
        SP1RecursionShape, SP1RecursionWitnessValues, SP1RecursiveVerifier,
    },
    merkle_tree::MerkleTree,
    witness::Witnessable,
};

pub use types::*;
use utils::words_to_bytes;

use components::{DefaultProverComponents, SP1ProverComponents};

pub use sp1_core_machine::SP1_CIRCUIT_VERSION;

/// The configuration for the core prover.
pub type CoreSC = BabyBearPoseidon2;

/// The configuration for the inner prover.
pub type InnerSC = BabyBearPoseidon2;

/// The configuration for the outer prover.
pub type OuterSC = BabyBearPoseidon2Outer;

const COMPRESS_DEGREE: usize = 3;
const SHRINK_DEGREE: usize = 3;
const WRAP_DEGREE: usize = 17;

const CORE_CACHE_SIZE: usize = 100;
const COMPRESS_CACHE_SIZE: usize = 10;

pub type CompressAir<F> = RecursionAir<F, COMPRESS_DEGREE, 0>;
pub type ShrinkAir<F> = RecursionAir<F, SHRINK_DEGREE, 0>;
pub type WrapAir<F> = RecursionAir<F, WRAP_DEGREE, 0>;

/// A end-to-end prover implementation for the SP1 RISC-V zkVM.
pub struct SP1Prover<C: SP1ProverComponents = DefaultProverComponents> {
    /// The machine used for proving the core step.
    pub core_prover: C::CoreProver,

    /// The machine used for proving the recursive and reduction steps.
    pub compress_prover: C::CompressProver,

    /// The machine used for proving the shrink step.
    pub shrink_prover: C::ShrinkProver,

    /// The machine used for proving the wrapping step.
    pub wrap_prover: C::WrapProver,

    pub recursion_programs: Mutex<LruCache<SP1RecursionShape, Arc<RecursionProgram<BabyBear>>>>,

    pub recursion_cache_misses: AtomicUsize,

    pub compress_programs: Mutex<LruCache<SP1CompressShape, Arc<RecursionProgram<BabyBear>>>>,

    pub compress_cache_misses: AtomicUsize,

    pub root: <InnerSC as FieldHasher<BabyBear>>::Digest,

    pub allowed_vkeys: Vec<<InnerSC as FieldHasher<BabyBear>>::Digest>,

    pub merkle_tree: MerkleTree<BabyBear, InnerSC>,
}

impl<C: SP1ProverComponents> SP1Prover<C> {
    /// Initializes a new [SP1Prover].
    #[instrument(name = "initialize prover", level = "debug", skip_all)]
    pub fn new() -> Self {
        Self::uninitialized()
    }

    /// Creates a new [SP1Prover] with lazily initialized components.
    pub fn uninitialized() -> Self {
        // Initialize the provers.
        let core_machine = RiscvAir::machine(CoreSC::default());
        let core_prover = C::CoreProver::new(core_machine);

        let compress_machine = CompressAir::compress_machine(InnerSC::default());
        let compress_prover = C::CompressProver::new(compress_machine);

        // TODO: Put the correct shrink and wrap machines here.
        let shrink_machine = ShrinkAir::shrink_machine(InnerSC::compressed());
        let shrink_prover = C::ShrinkProver::new(shrink_machine);

        let wrap_machine = WrapAir::wrap_machine(OuterSC::default());
        let wrap_prover = C::WrapProver::new(wrap_machine);

        let core_cache_size = NonZeroUsize::new(
            env::var("PROVER_CORE_CACHE_SIZE")
                .unwrap_or_else(|_| CORE_CACHE_SIZE.to_string())
                .parse()
                .unwrap_or(CORE_CACHE_SIZE),
        )
        .expect("PROVER_CORE_CACHE_SIZE must be a non-zero usize");

        let compress_cache_size = NonZeroUsize::new(
            env::var("PROVER_COMPRESS_CACHE_SIZE")
                .unwrap_or_else(|_| CORE_CACHE_SIZE.to_string())
                .parse()
                .unwrap_or(COMPRESS_CACHE_SIZE),
        )
        .expect("PROVER_COMPRESS_CACHE_SIZE must be a non-zero usize");

        let allowed_vkeys = vec![<InnerSC as FieldHasher<BabyBear>>::Digest::default(); 1 << 16];

        let (root, merkle_tree) = MerkleTree::commit(allowed_vkeys.clone());

        Self {
            core_prover,
            compress_prover,
            shrink_prover,
            wrap_prover,
            recursion_programs: Mutex::new(LruCache::new(core_cache_size)),
            recursion_cache_misses: AtomicUsize::new(0),
            compress_programs: Mutex::new(LruCache::new(compress_cache_size)),
            compress_cache_misses: AtomicUsize::new(0),
            root,
            merkle_tree,
            allowed_vkeys,
        }
    }

    /// Fully initializes the programs, proving keys, and verifying keys that are normally
    /// lazily initialized.
    pub fn initialize(&mut self) {}

    /// Creates a proving key and a verifying key for a given RISC-V ELF.
    #[instrument(name = "setup", level = "debug", skip_all)]
    pub fn setup(&self, elf: &[u8]) -> (SP1ProvingKey, SP1VerifyingKey) {
        let program = Program::from(elf).unwrap();
        let (pk, vk) = self.core_prover.setup(&program);
        let vk = SP1VerifyingKey { vk };
        let pk = SP1ProvingKey { pk: pk.to_host(), elf: elf.to_vec(), vk: vk.clone() };
        (pk, vk)
    }

    /// Generate a proof of an SP1 program with the specified inputs.
    #[instrument(name = "execute", level = "info", skip_all)]
    pub fn execute<'a>(
        &'a self,
        elf: &[u8],
        stdin: &SP1Stdin,
        mut context: SP1Context<'a>,
    ) -> Result<(SP1PublicValues, ExecutionReport), ExecutionError> {
        context.subproof_verifier.replace(Arc::new(self));
        let program = Program::from(elf).unwrap();
        let opts = SP1CoreOpts::default();
        let mut runtime = Executor::with_context(program, opts, context);
        runtime.write_vecs(&stdin.buffer);
        for (reduce_vk, proof, vkey) in stdin.proofs.iter() {
            runtime.write_proof(reduce_vk.clone(), proof.clone(), vkey.clone());
        }
        runtime.run_fast()?;
        Ok((SP1PublicValues::from(&runtime.state.public_values_stream), runtime.report))
    }

    /// Generate shard proofs which split up and prove the valid execution of a RISC-V program with
    /// the core prover. Uses the provided context.
    #[instrument(name = "prove_core", level = "info", skip_all)]
    pub fn prove_core<'a>(
        &'a self,
        pk: &SP1ProvingKey,
        stdin: &SP1Stdin,
        opts: SP1ProverOpts,
        mut context: SP1Context<'a>,
    ) -> Result<SP1CoreProof, SP1CoreProverError> {
        context.subproof_verifier.replace(Arc::new(self));
        let program = Program::from(&pk.elf).unwrap();
        let (proof, public_values_stream, cycles) = sp1_core_machine::utils::prove_with_context::<
            _,
            C::CoreProver,
        >(
            &self.core_prover,
            &<C::CoreProver as MachineProver<BabyBearPoseidon2, RiscvAir<BabyBear>>>::DeviceProvingKey::from_host(
                pk.pk.clone(),
            ),
            program,
            stdin,
            opts.core_opts,
            context,
        )?;
        Self::check_for_high_cycles(cycles);
        let public_values = SP1PublicValues::from(&public_values_stream);
        Ok(SP1CoreProof {
            proof: SP1CoreProofData(proof.shard_proofs),
            stdin: stdin.clone(),
            public_values,
            cycles,
        })
    }

    pub fn recursion_program(
        &self,
        input: &SP1RecursionWitnessValues<CoreSC>,
    ) -> Arc<RecursionProgram<BabyBear>> {
        let mut cache = self.recursion_programs.lock().unwrap();
        cache
            .get_or_insert(input.shape(), || {
                let misses = self.recursion_cache_misses.fetch_add(1, Ordering::Relaxed);
                tracing::debug!("Core cache miss, misses: {}", misses);
                // Get the operations.
                let builder_span = tracing::debug_span!("build recursion program").entered();
                let mut builder = Builder::<InnerConfig>::default();
                let input = input.read(&mut builder);
                SP1RecursiveVerifier::verify(&mut builder, self.core_prover.machine(), input);
                let operations = builder.into_operations();
                builder_span.exit();

                // Compile the program.
                let compiler_span = tracing::debug_span!("compile recursion program").entered();
                let mut compiler = AsmCompiler::<InnerConfig>::default();
                let program = Arc::new(compiler.compile(operations));
                compiler_span.exit();
                program
            })
            .clone()
    }

    pub fn compress_program(
        &self,
        input: &SP1CompressWithVKeyWitnessValues<InnerSC>,
    ) -> Arc<RecursionProgram<BabyBear>> {
        let mut cache = self.compress_programs.lock().unwrap();
        cache
            .get_or_insert(input.shape(), || {
                let misses = self.compress_cache_misses.fetch_add(1, Ordering::Relaxed);
                tracing::debug!("Compress cache miss, misses: {}", misses);
                // Get the operations.
                let builder_span = tracing::debug_span!("build compress program").entered();
                let mut builder = Builder::<InnerConfig>::default();
                let input = input.read(&mut builder);
                SP1CompressWithVKeyVerifier::verify(
                    &mut builder,
                    self.compress_prover.machine(),
                    input,
                );
                let operations = builder.into_operations();
                builder_span.exit();

                // Compile the program.
                let compiler_span = tracing::debug_span!("compile compress program").entered();
                let mut compiler = AsmCompiler::<InnerConfig>::default();
                let program = Arc::new(compiler.compile(operations));
                compiler_span.exit();
                program
            })
            .clone()
    }

    pub fn shrink_program(
        &self,
        input: &SP1CompressWithVKeyWitnessValues<InnerSC>,
    ) -> Arc<RecursionProgram<BabyBear>> {
        // Get the operations.
        let builder_span = tracing::debug_span!("build shrink program").entered();
        let mut builder = Builder::<InnerConfig>::default();
        let input = input.read(&mut builder);
        SP1CompressRootVerifierWithVKey::verify(
            &mut builder,
            self.compress_prover.machine(),
            input,
        );
        let operations = builder.into_operations();
        builder_span.exit();

        // Compile the program.
        let compiler_span = tracing::debug_span!("compile shrink program").entered();
        let mut compiler = AsmCompiler::<InnerConfig>::default();
        let program = Arc::new(compiler.compile(operations));
        compiler_span.exit();
        program
    }

    pub fn wrap_program(
        &self,
        input: &SP1CompressWitnessValues<InnerSC>,
    ) -> Arc<RecursionProgram<BabyBear>> {
        // Get the operations.
        let builder_span = tracing::debug_span!("build compress program").entered();
        let mut builder = Builder::<InnerConfig>::default();

        let input = input.read(&mut builder);
        // Verify the proof.
        SP1CompressRootVerifier::verify(&mut builder, self.shrink_prover.machine(), input);

        let operations = builder.into_operations();
        builder_span.exit();

        // Compile the program.
        let compiler_span = tracing::debug_span!("compile compress program").entered();
        let mut compiler = AsmCompiler::<InnerConfig>::default();
        let program = Arc::new(compiler.compile(operations));
        compiler_span.exit();
        program
    }

    pub fn deferred_program(
        &self,
        input: &SP1DeferredWitnessValues<InnerSC>,
    ) -> Arc<RecursionProgram<BabyBear>> {
        // Compile the program.

        // Get the operations.
        let operations_span =
            tracing::debug_span!("Get operations for the deferred program").entered();
        let mut builder = Builder::<InnerConfig>::default();
        let input_read_span = tracing::debug_span!("Read input values").entered();
        let input = input.read(&mut builder);
        input_read_span.exit();
        let verify_span = tracing::debug_span!("Verify deferred program").entered();
        SP1DeferredVerifier::verify(&mut builder, self.compress_prover.machine(), input);
        verify_span.exit();
        let operations = builder.into_operations();
        operations_span.exit();

        // Compile the program.
        tracing::debug_span!("Compile compress program").in_scope(|| {
            let mut compiler = AsmCompiler::<InnerConfig>::default();
            Arc::new(compiler.compile(operations))
        })
    }

    pub fn get_recursion_core_inputs(
        &self,
        vk: &StarkVerifyingKey<CoreSC>,
        leaf_challenger: &Challenger<CoreSC>,
        shard_proofs: &[ShardProof<CoreSC>],
        batch_size: usize,
        is_complete: bool,
    ) -> Vec<SP1RecursionWitnessValues<CoreSC>> {
        let mut core_inputs = Vec::new();
        let mut reconstruct_challenger = self.core_prover.config().challenger();
        vk.observe_into(&mut reconstruct_challenger);

        // Prepare the inputs for the recursion programs.
        for (batch_idx, batch) in shard_proofs.chunks(batch_size).enumerate() {
            let proofs = batch.to_vec();

            core_inputs.push(SP1RecursionWitnessValues {
                vk: vk.clone(),
                shard_proofs: proofs.clone(),
                leaf_challenger: leaf_challenger.clone(),
                initial_reconstruct_challenger: reconstruct_challenger.clone(),
                is_complete,
                is_first_shard: batch_idx == 0,
            });
            assert_eq!(reconstruct_challenger.input_buffer.len(), 0);
            assert_eq!(reconstruct_challenger.sponge_state.len(), 16);
            assert_eq!(reconstruct_challenger.output_buffer.len(), 16);

            for proof in batch.iter() {
                reconstruct_challenger.observe(proof.commitment.main_commit);
                reconstruct_challenger
                    .observe_slice(&proof.public_values[0..self.core_prover.num_pv_elts()]);
            }
        }

        // Check that the leaf challenger is the same as the reconstruct challenger.
        assert_eq!(reconstruct_challenger.sponge_state, leaf_challenger.sponge_state);
        assert_eq!(reconstruct_challenger.input_buffer, leaf_challenger.input_buffer);
        assert_eq!(reconstruct_challenger.output_buffer, leaf_challenger.output_buffer);
        core_inputs
    }

    pub fn get_recursion_deferred_inputs<'a>(
        &'a self,
        vk: &'a StarkVerifyingKey<CoreSC>,
        leaf_challenger: &'a Challenger<InnerSC>,
        last_proof_pv: &PublicValues<Word<BabyBear>, BabyBear>,
        deferred_proofs: &[SP1ReduceProof<InnerSC>],
        batch_size: usize,
    ) -> Vec<SP1DeferredWitnessValues<InnerSC>> {
        // Prepare the inputs for the deferred proofs recursive verification.
        let mut deferred_digest = [Val::<InnerSC>::zero(); DIGEST_SIZE];
        let mut deferred_inputs = Vec::new();

        for batch in deferred_proofs.chunks(batch_size) {
            let vks_and_proofs =
                batch.iter().cloned().map(|proof| (proof.vk, proof.proof)).collect::<Vec<_>>();

            deferred_inputs.push(SP1DeferredWitnessValues {
                vks_and_proofs,
                start_reconstruct_deferred_digest: deferred_digest,
                is_complete: false,
                sp1_vk: vk.clone(),
                end_pc: Val::<InnerSC>::zero(),
                end_shard: last_proof_pv.shard + BabyBear::one(),
                end_execution_shard: last_proof_pv.execution_shard,
                init_addr_bits: last_proof_pv.last_init_addr_bits,
                finalize_addr_bits: last_proof_pv.last_finalize_addr_bits,
                leaf_challenger: leaf_challenger.clone(),
                committed_value_digest: last_proof_pv.committed_value_digest,
                deferred_proofs_digest: last_proof_pv.deferred_proofs_digest,
            });

            deferred_digest = Self::hash_deferred_proofs(deferred_digest, batch);
        }
        deferred_inputs
    }

    /// Generate the inputs for the first layer of recursive proofs.
    #[allow(clippy::type_complexity)]
    pub fn get_first_layer_inputs<'a>(
        &'a self,
        vk: &'a SP1VerifyingKey,
        leaf_challenger: &'a Challenger<InnerSC>,
        shard_proofs: &[ShardProof<InnerSC>],
        deferred_proofs: &[SP1ReduceProof<InnerSC>],
        batch_size: usize,
    ) -> Vec<SP1CircuitWitness> {
        let is_complete = shard_proofs.len() == 1 && deferred_proofs.is_empty();
        let core_inputs = self.get_recursion_core_inputs(
            &vk.vk,
            leaf_challenger,
            shard_proofs,
            batch_size,
            is_complete,
        );
        let last_proof_pv = shard_proofs.last().unwrap().public_values.as_slice().borrow();
        let deferred_inputs = self.get_recursion_deferred_inputs(
            &vk.vk,
            leaf_challenger,
            last_proof_pv,
            deferred_proofs,
            batch_size,
        );

        let mut inputs = Vec::new();
        inputs.extend(core_inputs.into_iter().map(SP1CircuitWitness::Core));
        inputs.extend(deferred_inputs.into_iter().map(SP1CircuitWitness::Deferred));
        inputs
    }

    /// Reduce shards proofs to a single shard proof using the recursion prover.
    #[instrument(name = "compress", level = "info", skip_all)]
    pub fn compress(
        &self,
        vk: &SP1VerifyingKey,
        proof: SP1CoreProof,
        deferred_proofs: Vec<SP1ReduceProof<InnerSC>>,
        opts: SP1ProverOpts,
    ) -> Result<SP1ReduceProof<InnerSC>, SP1RecursionProverError> {
        // Set the batch size for the reduction tree.
        let batch_size = 2;
        let first_layer_batch_size = 2;
        let shard_proofs = &proof.proof.0;

        // Get the leaf challenger.
        let mut leaf_challenger = self.core_prover.config().challenger();
        vk.vk.observe_into(&mut leaf_challenger);
        shard_proofs.iter().for_each(|proof| {
            leaf_challenger.observe(proof.commitment.main_commit);
            leaf_challenger.observe_slice(&proof.public_values[0..self.core_prover.num_pv_elts()]);
        });

        // Generate the first layer inputs.
        let first_layer_inputs = self.get_first_layer_inputs(
            vk,
            &leaf_challenger,
            shard_proofs,
            &deferred_proofs,
            first_layer_batch_size,
        );

        // Calculate the expected height of the tree.
        let mut expected_height = if first_layer_inputs.len() == 1 { 0 } else { 1 };
        let num_first_layer_inputs = first_layer_inputs.len();
        let mut num_layer_inputs = num_first_layer_inputs;
        while num_layer_inputs > batch_size {
            num_layer_inputs = (num_layer_inputs + 1) / 2;
            expected_height += 1;
        }

        // Generate the proofs.
        let span = tracing::Span::current().clone();
        let (vk, proof) = thread::scope(|s| {
            let _span = span.enter();

            // Spawn a worker that sends the first layer inputs to a bounded channel.
            let input_sync = Arc::new(TurnBasedSync::new());
            let (input_tx, input_rx) = sync_channel::<(usize, usize, SP1CircuitWitness)>(
                opts.recursion_opts.checkpoints_channel_capacity,
            );
            let input_tx = Arc::new(Mutex::new(input_tx));
            {
                let input_tx = Arc::clone(&input_tx);
                let input_sync = Arc::clone(&input_sync);
                s.spawn(move || {
                    for (index, input) in first_layer_inputs.into_iter().enumerate() {
                        input_sync.wait_for_turn(index);
                        input_tx.lock().unwrap().send((index, 0, input)).unwrap();
                        input_sync.advance_turn();
                    }
                });
            }

            // Spawn workers who generate the records and traces.
            let record_and_trace_sync = Arc::new(TurnBasedSync::new());
            let (record_and_trace_tx, record_and_trace_rx) =
                sync_channel::<(
                    usize,
                    usize,
                    Arc<RecursionProgram<BabyBear>>,
                    ExecutionRecord<BabyBear>,
                    Vec<(String, RowMajorMatrix<BabyBear>)>,
                )>(opts.recursion_opts.records_and_traces_channel_capacity);
            let record_and_trace_tx = Arc::new(Mutex::new(record_and_trace_tx));
            let record_and_trace_rx = Arc::new(Mutex::new(record_and_trace_rx));
            let input_rx = Arc::new(Mutex::new(input_rx));
            for _ in 0..opts.recursion_opts.trace_gen_workers {
                let record_and_trace_sync = Arc::clone(&record_and_trace_sync);
                let record_and_trace_tx = Arc::clone(&record_and_trace_tx);
                let input_rx = Arc::clone(&input_rx);
                let span = tracing::debug_span!("generate records and traces");
                s.spawn(move || {
                    let _span = span.enter();
                    loop {
                        let received = { input_rx.lock().unwrap().recv() };
                        if let Ok((index, height, input)) = received {
                            // Get the program and witness stream.
                            let (program, witness_stream) = tracing::debug_span!(
                                "Get program and witness stream"
                            )
                            .in_scope(|| match input {
                                SP1CircuitWitness::Core(input) => {
                                    let mut witness_stream = Vec::new();
                                    Witnessable::<InnerConfig>::write(&input, &mut witness_stream);
                                    (self.recursion_program(&input), witness_stream)
                                }
                                SP1CircuitWitness::Deferred(input) => {
                                    let mut witness_stream = Vec::new();
                                    Witnessable::<InnerConfig>::write(&input, &mut witness_stream);
                                    (self.deferred_program(&input), witness_stream)
                                }
                                SP1CircuitWitness::Compress(input) => {
                                    let mut witness_stream = Vec::new();

                                    let input_with_merkle = self.make_merkle_proofs(input);

                                    Witnessable::<InnerConfig>::write(
                                        &input_with_merkle,
                                        &mut witness_stream,
                                    );

                                    (self.compress_program(&input_with_merkle), witness_stream)
                                }
                            });

                            // Execute the runtime.
                            let record = tracing::debug_span!("execute runtime").in_scope(|| {
                                let mut runtime =
                                    RecursionRuntime::<Val<InnerSC>, Challenge<InnerSC>, _>::new(
                                        program.clone(),
                                        self.compress_prover.config().perm.clone(),
                                    );
                                runtime.witness_stream = witness_stream.into();
                                runtime
                                    .run()
                                    .map_err(|e| {
                                        SP1RecursionProverError::RuntimeError(e.to_string())
                                    })
                                    .unwrap();
                                runtime.record
                            });

                            // Generate the dependencies.
                            let mut records = vec![record];
                            tracing::debug_span!("generate dependencies").in_scope(|| {
                                self.compress_prover
                                    .machine()
                                    .generate_dependencies(&mut records, &opts.recursion_opts)
                            });

                            // Generate the traces.
                            let record = records.into_iter().next().unwrap();
                            let traces = tracing::debug_span!("generate traces")
                                .in_scope(|| self.compress_prover.generate_traces(&record));

                            // Wait for our turn to update the state.
                            record_and_trace_sync.wait_for_turn(index);

                            // Send the record and traces to the worker.
                            record_and_trace_tx
                                .lock()
                                .unwrap()
                                .send((index, height, program, record, traces))
                                .unwrap();

                            // Advance the turn.
                            record_and_trace_sync.advance_turn();
                        } else {
                            break;
                        }
                    }
                });
            }

            // Spawn workers who generate the compress proofs.
            let proofs_sync = Arc::new(TurnBasedSync::new());
            let (proofs_tx, proofs_rx) =
<<<<<<< HEAD
                sync_channel::<(usize, usize, StarkVerifyingKey<InnerSC>, ShardProof<InnerSC>)>(
                    opts.recursion_opts.shard_batch_size,
=======
                sync_channel::<(usize, usize, ShardProof<BabyBearPoseidon2>, ReduceProgramType)>(
                    num_first_layer_inputs * 2,
>>>>>>> 89f4b04b
                );
            let proofs_tx = Arc::new(Mutex::new(proofs_tx));
            let proofs_rx = Arc::new(Mutex::new(proofs_rx));
            let mut prover_handles = Vec::new();
            for _ in 0..opts.recursion_opts.shard_batch_size {
                let prover_sync = Arc::clone(&proofs_sync);
                let record_and_trace_rx = Arc::clone(&record_and_trace_rx);
                let proofs_tx = Arc::clone(&proofs_tx);
                let span = tracing::debug_span!("prove");
                let handle = s.spawn(move || {
                    let _span = span.enter();
                    loop {
                        let received = { record_and_trace_rx.lock().unwrap().recv() };
                        if let Ok((index, height, program, record, traces)) = received {
                            tracing::debug_span!("batch").in_scope(|| {
                                // Get the keys.
                                let (pk, vk) = tracing::debug_span!("Setup compress program")
                                    .in_scope(|| self.compress_prover.setup(&program));

                                // Observe the proving key.
                                let mut challenger = self.compress_prover.config().challenger();
                                tracing::debug_span!("observe proving key").in_scope(|| {
                                    pk.observe_into(&mut challenger);
                                });

                                #[cfg(feature = "debug")]
                                self.compress_prover.debug_constraints(
                                    &pk.to_host(),
                                    vec![record.clone()],
                                    &mut challenger.clone(),
                                );

                                // Commit to the record and traces.
                                let data = tracing::debug_span!("commit")
                                    .in_scope(|| self.compress_prover.commit(record, traces));

                                // Observe the commitment.
                                tracing::debug_span!("observe commitment").in_scope(|| {
                                    challenger.observe(data.main_commit);
                                    challenger.observe_slice(
                                        &data.public_values[0..self.compress_prover.num_pv_elts()],
                                    );
                                });

                                // Generate the proof.
                                let proof = tracing::debug_span!("open").in_scope(|| {
                                    self.compress_prover.open(&pk, data, &mut challenger).unwrap()
                                });

                                // Verify the proof.
                                #[cfg(feature = "debug")]
                                self.compress_prover
                                    .machine()
                                    .verify(
                                        &vk,
                                        &sp1_stark::MachineProof {
                                            shard_proofs: vec![proof.clone()],
                                        },
                                        &mut self.compress_prover.config().challenger(),
                                    )
                                    .unwrap();

                                // Wait for our turn to update the state.
                                prover_sync.wait_for_turn(index);

                                // Send the proof.
                                proofs_tx.lock().unwrap().send((index, height, vk, proof)).unwrap();

                                // Advance the turn.
                                prover_sync.advance_turn();
                            });
                        } else {
                            break;
                        }
                    }
                });
                prover_handles.push(handle);
            }

            // Spawn a worker that generates inputs for the next layer.
            let handle = {
                let input_tx = Arc::clone(&input_tx);
                let proofs_rx = Arc::clone(&proofs_rx);
                let span = tracing::debug_span!("generate next layer inputs");
                s.spawn(move || {
                    let _span = span.enter();
                    let mut count = num_first_layer_inputs;
                    let mut batch: Vec<(
                        usize,
                        usize,
                        StarkVerifyingKey<InnerSC>,
                        ShardProof<InnerSC>,
                    )> = Vec::new();
                    loop {
                        let received = { proofs_rx.lock().unwrap().recv() };
                        if let Ok((index, height, vk, proof)) = received {
                            batch.push((index, height, vk, proof));

                            // Compute whether we've reached the root of the tree.
                            let is_complete = height == expected_height;

                            // If it's not complete, and we haven't reached the batch size,
                            // continue.
                            if !is_complete && batch.len() < batch_size {
                                continue;
                            }

                            // Compute whether we're at the last input of a layer.
                            let mut is_last = false;
                            if let Some(first) = batch.first() {
                                is_last = first.1 != height;
                            }

                            // If we're at the last input of a layer, we need to only include the
                            // first input, otherwise we include all inputs.
                            let inputs =
                                if is_last { vec![batch[0].clone()] } else { batch.clone() };

                            let next_input_index = inputs[0].1 + 1;
                            let vks_and_proofs = inputs
                                .into_iter()
                                .map(|(_, _, vk, proof)| (vk, proof))
                                .collect::<Vec<_>>();
                            let input = SP1CircuitWitness::Compress(SP1CompressWitnessValues {
                                vks_and_proofs,
                                is_complete,
                            });

                            input_sync.wait_for_turn(count);
                            input_tx
                                .lock()
                                .unwrap()
                                .send((count, next_input_index, input))
                                .unwrap();
                            input_sync.advance_turn();
                            count += 1;

                            // If we're at the root of the tree, stop generating inputs.
                            if is_complete {
                                break;
                            }

                            // If we were at the last input of a layer, we keep everything but the
                            // first input. Otherwise, we empty the batch.
                            if is_last {
                                batch = vec![batch[1].clone()];
                            } else {
                                batch = Vec::new();
                            }
                        } else {
                            break;
                        }
                    }
                })
            };

            // Wait for all the provers to finish.
            drop(input_tx);
            drop(record_and_trace_tx);
            drop(proofs_tx);
            for handle in prover_handles {
                handle.join().unwrap();
            }
            handle.join().unwrap();

            let (_, _, vk, proof) = proofs_rx.lock().unwrap().recv().unwrap();
            (vk, proof)
        });

        Ok(SP1ReduceProof { vk, proof })
    }

    /// Wrap a reduce proof into a STARK proven over a SNARK-friendly field.
    #[instrument(name = "shrink", level = "info", skip_all)]
    pub fn shrink(
        &self,
        reduced_proof: SP1ReduceProof<InnerSC>,
        opts: SP1ProverOpts,
    ) -> Result<SP1ReduceProof<InnerSC>, SP1RecursionProverError> {
        // Make the compress proof.
        let SP1ReduceProof { vk: compressed_vk, proof: compressed_proof } = reduced_proof;
        let input = SP1CompressWitnessValues {
            vks_and_proofs: vec![(compressed_vk, compressed_proof)],
            is_complete: true,
        };

        let input_with_merkle = self.make_merkle_proofs(input);

        let program = self.shrink_program(&input_with_merkle);

        // Run the compress program.
        let mut runtime = RecursionRuntime::<Val<InnerSC>, Challenge<InnerSC>, _>::new(
            program.clone(),
            self.shrink_prover.config().perm.clone(),
        );

        let mut witness_stream = Vec::new();
        Witnessable::<InnerConfig>::write(&input_with_merkle, &mut witness_stream);

        runtime.witness_stream = witness_stream.into();

        runtime.run().map_err(|e| SP1RecursionProverError::RuntimeError(e.to_string()))?;

        runtime.print_stats();
        tracing::debug!("Shrink program executed successfully");

        let (shrink_pk, shrink_vk) =
            tracing::debug_span!("setup shrink").in_scope(|| self.shrink_prover.setup(&program));

        // Prove the compress program.
        let mut compress_challenger = self.shrink_prover.config().challenger();
        let mut compress_proof = self
            .shrink_prover
            .prove(&shrink_pk, vec![runtime.record], &mut compress_challenger, opts.recursion_opts)
            .unwrap();

        Ok(SP1ReduceProof { vk: shrink_vk, proof: compress_proof.shard_proofs.pop().unwrap() })
    }

    /// Wrap a reduce proof into a STARK proven over a SNARK-friendly field.
    #[instrument(name = "wrap_bn254", level = "info", skip_all)]
    pub fn wrap_bn254(
        &self,
        compressed_proof: SP1ReduceProof<InnerSC>,
        opts: SP1ProverOpts,
    ) -> Result<SP1ReduceProof<OuterSC>, SP1RecursionProverError> {
        let SP1ReduceProof { vk: compressed_vk, proof: compressed_proof } = compressed_proof;
        let input = SP1CompressWitnessValues {
            vks_and_proofs: vec![(compressed_vk, compressed_proof)],
            is_complete: true,
        };

        let program = self.wrap_program(&input);

        // Run the compress program.
        let mut runtime = RecursionRuntime::<Val<InnerSC>, Challenge<InnerSC>, _>::new(
            program.clone(),
            self.shrink_prover.config().perm.clone(),
        );

        let mut witness_stream = Vec::new();
        Witnessable::<InnerConfig>::write(&input, &mut witness_stream);

        runtime.witness_stream = witness_stream.into();

        runtime.run().map_err(|e| SP1RecursionProverError::RuntimeError(e.to_string()))?;

        runtime.print_stats();
        tracing::debug!("Wrap program executed successfully");

        // Setup the wrap program.
        let (wrap_pk, wrap_vk) =
            tracing::debug_span!("Setup wrap").in_scope(|| self.wrap_prover.setup(&program));

        // Prove the wrap program.
        let mut wrap_challenger = self.wrap_prover.config().challenger();
        let time = std::time::Instant::now();
        let mut wrap_proof = self
            .wrap_prover
            .prove(&wrap_pk, vec![runtime.record], &mut wrap_challenger, opts.recursion_opts)
            .unwrap();
        let elapsed = time.elapsed();
        tracing::debug!("Wrap proving time: {:?}", elapsed);
        let mut wrap_challenger = self.wrap_prover.config().challenger();
        let result = self.wrap_prover.machine().verify(&wrap_vk, &wrap_proof, &mut wrap_challenger);
        match result {
            Ok(_) => tracing::info!("Proof verified successfully"),
            Err(MachineVerificationError::NonZeroCumulativeSum) => {
                tracing::info!("Proof verification failed: NonZeroCumulativeSum")
            }
            e => panic!("Proof verification failed: {:?}", e),
        }
        tracing::info!("Wrapping successful");

        Ok(SP1ReduceProof { vk: wrap_vk, proof: wrap_proof.shard_proofs.pop().unwrap() })
    }

    /// Wrap the STARK proven over a SNARK-friendly field into a PLONK proof.
    #[instrument(name = "wrap_plonk_bn254", level = "info", skip_all)]
    pub fn wrap_plonk_bn254(
        &self,
        proof: SP1ReduceProof<OuterSC>,
        build_dir: &Path,
    ) -> PlonkBn254Proof {
        let input = SP1CompressWitnessValues {
            vks_and_proofs: vec![(proof.vk.clone(), proof.proof.clone())],
            is_complete: true,
        };
        let vkey_hash = proof.sp1_vkey_digest_bn254();
        let committed_values_digest = proof.sp1_commited_values_digest_bn254();

        let mut witness = Witness::default();
        input.write(&mut witness);
        witness.write_commited_values_digest(committed_values_digest);
        witness.write_vkey_hash(vkey_hash);

        let prover = PlonkBn254Prover::new();
        let proof = prover.prove(witness, build_dir.to_path_buf());

        // Verify the proof.
        prover.verify(
            &proof,
            &vkey_hash.as_canonical_biguint(),
            &committed_values_digest.as_canonical_biguint(),
            build_dir,
        );

        proof
    }

    /// Wrap the STARK proven over a SNARK-friendly field into a Groth16 proof.
    #[instrument(name = "wrap_groth16_bn254", level = "info", skip_all)]
    pub fn wrap_groth16_bn254(
        &self,
        proof: SP1ReduceProof<OuterSC>,
        build_dir: &Path,
    ) -> Groth16Bn254Proof {
        let input = SP1CompressWitnessValues {
            vks_and_proofs: vec![(proof.vk.clone(), proof.proof.clone())],
            is_complete: true,
        };
        let vkey_hash = proof.sp1_vkey_digest_bn254();
        let committed_values_digest = proof.sp1_commited_values_digest_bn254();

        let mut witness = Witness::default();
        input.write(&mut witness);
        witness.write_commited_values_digest(committed_values_digest);
        witness.write_vkey_hash(vkey_hash);

        let prover = Groth16Bn254Prover::new();
        let proof = prover.prove(witness, build_dir.to_path_buf());

        // Verify the proof.
        prover.verify(
            &proof,
            &vkey_hash.as_canonical_biguint(),
            &committed_values_digest.as_canonical_biguint(),
            build_dir,
        );

        proof
    }

    /// Accumulate deferred proofs into a single digest.
    pub fn hash_deferred_proofs(
        prev_digest: [Val<CoreSC>; DIGEST_SIZE],
        deferred_proofs: &[SP1ReduceProof<InnerSC>],
    ) -> [Val<CoreSC>; 8] {
        let mut digest = prev_digest;
        for proof in deferred_proofs.iter() {
            let pv: &RecursionPublicValues<Val<CoreSC>> =
                proof.proof.public_values.as_slice().borrow();
            let committed_values_digest = words_to_bytes(&pv.committed_value_digest);
            digest = hash_deferred_proof(
                &digest,
                &pv.sp1_vk_digest,
                &committed_values_digest.try_into().unwrap(),
            );
        }
        digest
    }

    fn make_merkle_proofs(
        &self,
        input: SP1CompressWitnessValues<CoreSC>,
    ) -> SP1CompressWithVKeyWitnessValues<CoreSC>
where {
        // TODO: make an index based on the key itself.
        let vk_indices = input.vks_and_proofs.iter().map(|(_, _)| 0).collect_vec();

        let proofs = vk_indices
            .iter()
            .map(|index| {
                let (_, proof) = MerkleTree::open(&self.merkle_tree, *index);
                proof
            })
            .collect();

        let merkle_val = SP1MerkleProofWitnessValues { root: self.root, vk_merkle_proofs: proofs };

        SP1CompressWithVKeyWitnessValues { compress_val: input, merkle_val }
    }

    fn check_for_high_cycles(cycles: u64) {
        if cycles > 100_000_000 {
            tracing::warn!(
                "high cycle count, consider using the prover network for proof generation: https://docs.succinct.xyz/generating-proofs/prover-network"
            );
        }
    }
}

#[cfg(any(test, feature = "export-tests"))]
pub mod tests {

    use std::{fs::File, io::Read, io::Write};

    use super::*;

    use crate::build::try_build_plonk_bn254_artifacts_dev;
    use anyhow::Result;
    use build::try_build_groth16_bn254_artifacts_dev;
    use p3_field::PrimeField32;

    use sp1_recursion_core_v2::air::RecursionPublicValues;

    #[cfg(test)]
    use serial_test::serial;
    #[cfg(test)]
    use sp1_core_machine::utils::setup_logger;

    #[derive(Debug, Clone, Copy, PartialEq, Eq)]
    pub enum Test {
        Core,
        Compress,
        Shrink,
        Wrap,
        Plonk,
    }

    pub fn test_e2e_prover<C: SP1ProverComponents>(
        prover: &SP1Prover<C>,
        elf: &[u8],
        stdin: SP1Stdin,
        opts: SP1ProverOpts,
        test_kind: Test,
    ) -> Result<()> {
        tracing::info!("initializing prover");
        let context = SP1Context::default();

        tracing::info!("setup elf");
        let (pk, vk) = prover.setup(elf);

        tracing::info!("prove core");
        let core_proof = prover.prove_core(&pk, &stdin, opts, context)?;
        let public_values = core_proof.public_values.clone();

        tracing::info!("verify core");
        prover.verify(&core_proof.proof, &vk)?;

        if test_kind == Test::Core {
            return Ok(());
        }

        tracing::info!("compress");
        let compress_span = tracing::debug_span!("compress").entered();
        let compressed_proof = prover.compress(&vk, core_proof, vec![], opts)?;
        compress_span.exit();

        tracing::info!("verify compressed");
        prover.verify_compressed(&compressed_proof, &vk)?;

        if test_kind == Test::Compress {
            return Ok(());
        }

        tracing::info!("shrink");
        let shrink_proof = prover.shrink(compressed_proof, opts)?;

        tracing::info!("verify shrink");
        prover.verify_shrink(&shrink_proof, &vk)?;

        if test_kind == Test::Shrink {
            return Ok(());
        }

        tracing::info!("wrap bn254");
        let wrapped_bn254_proof = prover.wrap_bn254(shrink_proof, opts)?;
        let bytes = bincode::serialize(&wrapped_bn254_proof).unwrap();

        // Save the proof.
        let mut file = File::create("proof-with-pis.bin").unwrap();
        file.write_all(bytes.as_slice()).unwrap();

        // Load the proof.
        let mut file = File::open("proof-with-pis.bin").unwrap();
        let mut bytes = Vec::new();
        file.read_to_end(&mut bytes).unwrap();

        let wrapped_bn254_proof = bincode::deserialize(&bytes).unwrap();

        tracing::info!("verify wrap bn254");
        prover.verify_wrap_bn254(&wrapped_bn254_proof, &vk).unwrap();

        if test_kind == Test::Wrap {
            return Ok(());
        }

        tracing::info!("checking vkey hash babybear");
        let vk_digest_babybear = wrapped_bn254_proof.sp1_vkey_digest_babybear();
        assert_eq!(vk_digest_babybear, vk.hash_babybear());

        tracing::info!("checking vkey hash bn254");
        let vk_digest_bn254 = wrapped_bn254_proof.sp1_vkey_digest_bn254();
        assert_eq!(vk_digest_bn254, vk.hash_bn254());

        tracing::info!("generate plonk bn254 proof");
        let artifacts_dir = try_build_plonk_bn254_artifacts_dev(
            &wrapped_bn254_proof.vk,
            &wrapped_bn254_proof.proof,
        );
        let plonk_bn254_proof =
            prover.wrap_plonk_bn254(wrapped_bn254_proof.clone(), &artifacts_dir);
        println!("{:?}", plonk_bn254_proof);

        prover.verify_plonk_bn254(&plonk_bn254_proof, &vk, &public_values, &artifacts_dir)?;

        tracing::info!("generate groth16 bn254 proof");
        let artifacts_dir = try_build_groth16_bn254_artifacts_dev(
            &wrapped_bn254_proof.vk,
            &wrapped_bn254_proof.proof,
        );
        let groth16_bn254_proof = prover.wrap_groth16_bn254(wrapped_bn254_proof, &artifacts_dir);
        println!("{:?}", groth16_bn254_proof);

        prover.verify_groth16_bn254(&groth16_bn254_proof, &vk, &public_values, &artifacts_dir)?;

        Ok(())
    }

    pub fn test_e2e_with_deferred_proofs_prover<C: SP1ProverComponents>(
        opts: SP1ProverOpts,
    ) -> Result<()> {
        // Test program which proves the Keccak-256 hash of various inputs.
        let keccak_elf = include_bytes!("../../../tests/keccak256/elf/riscv32im-succinct-zkvm-elf");

        // Test program which verifies proofs of a vkey and a list of committed inputs.
        let verify_elf =
            include_bytes!("../../../tests/verify-proof/elf/riscv32im-succinct-zkvm-elf");

        tracing::info!("initializing prover");
        let prover = SP1Prover::<C>::new();

        tracing::info!("setup keccak elf");
        let (keccak_pk, keccak_vk) = prover.setup(keccak_elf);

        tracing::info!("setup verify elf");
        let (verify_pk, verify_vk) = prover.setup(verify_elf);

        tracing::info!("prove subproof 1");
        let mut stdin = SP1Stdin::new();
        stdin.write(&1usize);
        stdin.write(&vec![0u8, 0, 0]);
        let deferred_proof_1 = prover.prove_core(&keccak_pk, &stdin, opts, Default::default())?;
        let pv_1 = deferred_proof_1.public_values.as_slice().to_vec().clone();

        // Generate a second proof of keccak of various inputs.
        tracing::info!("prove subproof 2");
        let mut stdin = SP1Stdin::new();
        stdin.write(&3usize);
        stdin.write(&vec![0u8, 1, 2]);
        stdin.write(&vec![2, 3, 4]);
        stdin.write(&vec![5, 6, 7]);
        let deferred_proof_2 = prover.prove_core(&keccak_pk, &stdin, opts, Default::default())?;
        let pv_2 = deferred_proof_2.public_values.as_slice().to_vec().clone();

        // Generate recursive proof of first subproof.
        tracing::info!("compress subproof 1");
        let deferred_reduce_1 = prover.compress(&keccak_vk, deferred_proof_1, vec![], opts)?;

        // Generate recursive proof of second subproof.
        tracing::info!("compress subproof 2");
        let deferred_reduce_2 = prover.compress(&keccak_vk, deferred_proof_2, vec![], opts)?;

        // Run verify program with keccak vkey, subproofs, and their committed values.
        let mut stdin = SP1Stdin::new();
        let vkey_digest = keccak_vk.hash_babybear();
        let vkey_digest: [u32; 8] = vkey_digest
            .iter()
            .map(|n| n.as_canonical_u32())
            .collect::<Vec<_>>()
            .try_into()
            .unwrap();
        stdin.write(&vkey_digest);
        stdin.write(&vec![pv_1.clone(), pv_2.clone(), pv_2.clone()]);
        stdin.write_proof(
            deferred_reduce_1.vk.clone(),
            deferred_reduce_1.proof.clone(),
            keccak_vk.vk.clone(),
        );
        stdin.write_proof(
            deferred_reduce_2.vk.clone(),
            deferred_reduce_2.proof.clone(),
            keccak_vk.vk.clone(),
        );
        stdin.write_proof(
            deferred_reduce_2.vk.clone(),
            deferred_reduce_2.proof.clone(),
            keccak_vk.vk.clone(),
        );

        tracing::info!("proving verify program (core)");
        let verify_proof = prover.prove_core(&verify_pk, &stdin, opts, Default::default())?;
        // let public_values = verify_proof.public_values.clone();

        // Generate recursive proof of verify program
        tracing::info!("compress verify program");
        let verify_reduce = prover.compress(
            &verify_vk,
            verify_proof,
            vec![deferred_reduce_1, deferred_reduce_2.clone(), deferred_reduce_2],
            opts,
        )?;
        let reduce_pv: &RecursionPublicValues<_> =
            verify_reduce.proof.public_values.as_slice().borrow();
        println!("deferred_hash: {:?}", reduce_pv.deferred_proofs_digest);
        println!("complete: {:?}", reduce_pv.is_complete);

        tracing::info!("verify verify program");
        prover.verify_compressed(&verify_reduce, &verify_vk)?;

        let shrink_proof = prover.shrink(verify_reduce, opts)?;

        tracing::info!("verify shrink");
        prover.verify_shrink(&shrink_proof, &verify_vk)?;

        tracing::info!("wrap bn254");
        let wrapped_bn254_proof = prover.wrap_bn254(shrink_proof, opts)?;

        tracing::info!("verify wrap bn254");
        println!("verify wrap bn254 {:#?}", wrapped_bn254_proof.vk.commit);
        prover.verify_wrap_bn254(&wrapped_bn254_proof, &verify_vk).unwrap();

        // tracing::info!("checking vkey hash babybear");
        // let vk_digest_babybear = wrapped_bn254_proof.sp1_vkey_digest_babybear();
        // assert_eq!(vk_digest_babybear, verify_vk.hash_babybear());

        // tracing::info!("checking vkey hash bn254");
        // let vk_digest_bn254 = wrapped_bn254_proof.sp1_vkey_digest_bn254();
        // assert_eq!(vk_digest_bn254, verify_vk.hash_bn254());

        // tracing::info!("generate groth16 bn254 proof");
        // let artifacts_dir = try_build_groth16_bn254_artifacts_dev(
        //     &wrapped_bn254_proof.vk,
        //     &wrapped_bn254_proof.proof,
        // );
        // let groth16_bn254_proof = prover.wrap_groth16_bn254(wrapped_bn254_proof, &artifacts_dir);
        // println!("{:?}", groth16_bn254_proof);

        // prover.verify_groth16_bn254(
        //     &groth16_bn254_proof,
        //     &verify_vk,
        //     &public_values,
        //     &artifacts_dir,
        // )?;

        Ok(())
    }

    /// Tests an end-to-end workflow of proving a program across the entire proof generation
    /// pipeline.
    ///
    /// Add `FRI_QUERIES`=1 to your environment for faster execution. Should only take a few minutes
    /// on a Mac M2. Note: This test always re-builds the plonk bn254 artifacts, so setting SP1_DEV
    /// is not needed.
    #[test]
    #[serial]
    fn test_e2e() -> Result<()> {
        let elf = include_bytes!("../../../tests/fibonacci/elf/riscv32im-succinct-zkvm-elf");
        setup_logger();
        let opts = SP1ProverOpts::default();
        // TODO(mattstam): We should Test::Plonk here, but this uses the existing
        // docker image which has a different API than the current. So we need to wait until the
        // next release (v1.2.0+), and then switch it back.
        let prover = SP1Prover::<DefaultProverComponents>::new();
        test_e2e_prover::<DefaultProverComponents>(
            &prover,
            elf,
            SP1Stdin::default(),
            opts,
            Test::Plonk,
        )
    }

    /// Tests an end-to-end workflow of proving a program across the entire proof generation
    /// pipeline in addition to verifying deferred proofs.
    #[test]
    #[serial]
    fn test_e2e_with_deferred_proofs() -> Result<()> {
        setup_logger();
        test_e2e_with_deferred_proofs_prover::<DefaultProverComponents>(SP1ProverOpts::default())
    }
}<|MERGE_RESOLUTION|>--- conflicted
+++ resolved
@@ -507,6 +507,7 @@
     }
 
     /// Reduce shards proofs to a single shard proof using the recursion prover.
+    #[instrument(name = "compress", level = "info", skip_all)]
     #[instrument(name = "compress", level = "info", skip_all)]
     pub fn compress(
         &self,
@@ -673,13 +674,8 @@
             // Spawn workers who generate the compress proofs.
             let proofs_sync = Arc::new(TurnBasedSync::new());
             let (proofs_tx, proofs_rx) =
-<<<<<<< HEAD
                 sync_channel::<(usize, usize, StarkVerifyingKey<InnerSC>, ShardProof<InnerSC>)>(
-                    opts.recursion_opts.shard_batch_size,
-=======
-                sync_channel::<(usize, usize, ShardProof<BabyBearPoseidon2>, ReduceProgramType)>(
                     num_first_layer_inputs * 2,
->>>>>>> 89f4b04b
                 );
             let proofs_tx = Arc::new(Mutex::new(proofs_tx));
             let proofs_rx = Arc::new(Mutex::new(proofs_rx));

//! Copied from [`sp1_recursion_program`].

use std::{
    iter::{repeat, zip},
    ops::{Add, Mul},
};

use challenger::{
    CanCopyChallenger, CanObserveVariable, DuplexChallengerVariable, FieldChallengerVariable,
    MultiField32ChallengerVariable, SpongeChallengerShape,
};
use hash::{FieldHasherVariable, Posedion2BabyBearHasherVariable};
use p3_bn254_fr::Bn254Fr;
use p3_field::AbstractField;
use p3_matrix::dense::RowMajorMatrix;
use sp1_recursion_compiler::{
    circuit::CircuitV2Builder,
    config::{InnerConfig, OuterConfig},
    ir::{Builder, Config, DslIr, Ext, Felt, SymbolicFelt, Var, Variable},
};

mod types;

pub mod challenger;
pub mod constraints;
pub mod domain;
pub mod fri;
pub mod hash;
pub mod machine;
pub mod merkle_tree;
pub mod stark;
pub(crate) mod utils;
pub mod witness;

use sp1_stark::{
    baby_bear_poseidon2::{BabyBearPoseidon2, ValMmcs},
    StarkGenericConfig,
};
pub use types::*;

use p3_challenger::{CanObserve, CanSample, FieldChallenger, GrindingChallenger};
use p3_commit::{ExtensionMmcs, Mmcs};
use p3_dft::Radix2DitParallel;
use p3_fri::{FriConfig, TwoAdicFriPcs};
use sp1_recursion_core::{
    air::RecursionPublicValues,
    stark::{BabyBearPoseidon2Outer, OuterValMmcs},
    D,
};

use p3_baby_bear::BabyBear;
use utils::{felt_bytes_to_bn254_var, felts_to_bn254_var, words_to_bytes};

type EF = <BabyBearPoseidon2 as StarkGenericConfig>::Challenge;

pub type PcsConfig<C> = FriConfig<
    ExtensionMmcs<
        <C as StarkGenericConfig>::Val,
        <C as StarkGenericConfig>::Challenge,
        <C as BabyBearFriConfig>::ValMmcs,
    >,
>;

pub type Digest<C, SC> = <SC as FieldHasherVariable<C>>::DigestVariable;

pub type FriMmcs<C> = ExtensionMmcs<BabyBear, EF, <C as BabyBearFriConfig>::ValMmcs>;

pub trait BabyBearFriConfig:
    StarkGenericConfig<
    Val = BabyBear,
    Challenge = EF,
    Challenger = Self::FriChallenger,
    Pcs = TwoAdicFriPcs<
        BabyBear,
        Radix2DitParallel,
        Self::ValMmcs,
        ExtensionMmcs<BabyBear, EF, Self::ValMmcs>,
    >,
>
{
    type ValMmcs: Mmcs<BabyBear, ProverData<RowMajorMatrix<BabyBear>> = Self::RowMajorProverData>
        + Send
        + Sync;
    type RowMajorProverData: Clone + Send + Sync;
    type FriChallenger: CanObserve<<Self::ValMmcs as Mmcs<BabyBear>>::Commitment>
        + CanSample<EF>
        + GrindingChallenger<Witness = BabyBear>
        + FieldChallenger<BabyBear>;

    fn fri_config(&self) -> &FriConfig<FriMmcs<Self>>;

    fn challenger_shape(challenger: &Self::FriChallenger) -> SpongeChallengerShape;
}

pub trait BabyBearFriConfigVariable<C: CircuitConfig<F = BabyBear>>:
    BabyBearFriConfig + FieldHasherVariable<C> + Posedion2BabyBearHasherVariable<C>
{
    type FriChallengerVariable: FieldChallengerVariable<C, <C as CircuitConfig>::Bit>
        + CanObserveVariable<C, <Self as FieldHasherVariable<C>>::DigestVariable>
        + CanCopyChallenger<C>;

    /// Get a new challenger corresponding to the given config.
    fn challenger_variable(&self, builder: &mut Builder<C>) -> Self::FriChallengerVariable;

    fn commit_recursion_public_values(
        builder: &mut Builder<C>,
        public_values: RecursionPublicValues<Felt<C::F>>,
    );
}

pub trait CircuitConfig: Config {
    type Bit: Copy + Variable<Self>;

    fn read_bit(builder: &mut Builder<Self>) -> Self::Bit;

    fn read_felt(builder: &mut Builder<Self>) -> Felt<Self::F>;

    fn read_ext(builder: &mut Builder<Self>) -> Ext<Self::F, Self::EF>;

    fn assert_bit_zero(builder: &mut Builder<Self>, bit: Self::Bit);

    fn assert_bit_one(builder: &mut Builder<Self>, bit: Self::Bit);

    fn ext2felt(
        builder: &mut Builder<Self>,
        ext: Ext<<Self as Config>::F, <Self as Config>::EF>,
    ) -> [Felt<<Self as Config>::F>; D];

    fn exp_reverse_bits(
        builder: &mut Builder<Self>,
        input: Felt<<Self as Config>::F>,
        power_bits: Vec<Self::Bit>,
    ) -> Felt<<Self as Config>::F>;

    /// Exponentiates a felt x to a list of bits in little endian. Uses precomputed powers
    /// of x.
    fn exp_f_bits_precomputed(
        builder: &mut Builder<Self>,
        power_bits: &[Self::Bit],
        two_adic_powers_of_x: &[Felt<Self::F>],
    ) -> Felt<Self::F>;

    fn num2bits(
        builder: &mut Builder<Self>,
        num: Felt<<Self as Config>::F>,
        num_bits: usize,
    ) -> Vec<Self::Bit>;

    fn bits2num(
        builder: &mut Builder<Self>,
        bits: impl IntoIterator<Item = Self::Bit>,
    ) -> Felt<<Self as Config>::F>;

    #[allow(clippy::type_complexity)]
    fn select_chain_f(
        builder: &mut Builder<Self>,
        should_swap: Self::Bit,
        first: impl IntoIterator<Item = Felt<<Self as Config>::F>> + Clone,
        second: impl IntoIterator<Item = Felt<<Self as Config>::F>> + Clone,
    ) -> Vec<Felt<<Self as Config>::F>>;

    #[allow(clippy::type_complexity)]
    fn select_chain_ef(
        builder: &mut Builder<Self>,
        should_swap: Self::Bit,
        first: impl IntoIterator<Item = Ext<<Self as Config>::F, <Self as Config>::EF>> + Clone,
        second: impl IntoIterator<Item = Ext<<Self as Config>::F, <Self as Config>::EF>> + Clone,
    ) -> Vec<Ext<<Self as Config>::F, <Self as Config>::EF>>;

    fn range_check_felt(builder: &mut Builder<Self>, value: Felt<Self::F>, num_bits: usize) {
        let bits = Self::num2bits(builder, value, 31);
        for bit in bits.into_iter().skip(num_bits) {
            Self::assert_bit_zero(builder, bit);
        }
    }
}

impl CircuitConfig for InnerConfig {
    type Bit = Felt<<Self as Config>::F>;

    fn assert_bit_zero(builder: &mut Builder<Self>, bit: Self::Bit) {
        builder.assert_felt_eq(bit, Self::F::zero());
    }

    fn assert_bit_one(builder: &mut Builder<Self>, bit: Self::Bit) {
        builder.assert_felt_eq(bit, Self::F::one());
    }

    fn read_bit(builder: &mut Builder<Self>) -> Self::Bit {
        builder.hint_felt_v2()
    }

    fn read_felt(builder: &mut Builder<Self>) -> Felt<Self::F> {
        builder.hint_felt_v2()
    }

    fn read_ext(builder: &mut Builder<Self>) -> Ext<Self::F, Self::EF> {
        builder.hint_ext_v2()
    }

    fn ext2felt(
        builder: &mut Builder<Self>,
        ext: Ext<<Self as Config>::F, <Self as Config>::EF>,
    ) -> [Felt<<Self as Config>::F>; D] {
        builder.ext2felt_v2(ext)
    }

    fn exp_reverse_bits(
        builder: &mut Builder<Self>,
        input: Felt<<Self as Config>::F>,
        power_bits: Vec<Felt<<Self as Config>::F>>,
    ) -> Felt<<Self as Config>::F> {
        builder.exp_reverse_bits_v2(input, power_bits)
    }

    fn num2bits(
        builder: &mut Builder<Self>,
        num: Felt<<Self as Config>::F>,
        num_bits: usize,
    ) -> Vec<Felt<<Self as Config>::F>> {
        builder.num2bits_v2_f(num, num_bits)
    }

    fn bits2num(
        builder: &mut Builder<Self>,
        bits: impl IntoIterator<Item = Felt<<Self as Config>::F>>,
    ) -> Felt<<Self as Config>::F> {
        builder.bits2num_v2_f(bits)
    }

    fn select_chain_f(
        builder: &mut Builder<Self>,
        should_swap: Self::Bit,
        first: impl IntoIterator<Item = Felt<<Self as Config>::F>> + Clone,
        second: impl IntoIterator<Item = Felt<<Self as Config>::F>> + Clone,
    ) -> Vec<Felt<<Self as Config>::F>> {
        let one: Felt<_> = builder.constant(Self::F::one());
        let shouldnt_swap: Felt<_> = builder.eval(one - should_swap);

        let id_branch = first.clone().into_iter().chain(second.clone());
        let swap_branch = second.into_iter().chain(first);
        zip(zip(id_branch, swap_branch), zip(repeat(shouldnt_swap), repeat(should_swap)))
            .map(|((id_v, sw_v), (id_c, sw_c))| builder.eval(id_v * id_c + sw_v * sw_c))
            .collect()
    }

    fn select_chain_ef(
        builder: &mut Builder<Self>,
        should_swap: Self::Bit,
        first: impl IntoIterator<Item = Ext<<Self as Config>::F, <Self as Config>::EF>> + Clone,
        second: impl IntoIterator<Item = Ext<<Self as Config>::F, <Self as Config>::EF>> + Clone,
    ) -> Vec<Ext<<Self as Config>::F, <Self as Config>::EF>> {
        let one: Felt<_> = builder.constant(Self::F::one());
        let shouldnt_swap: Felt<_> = builder.eval(one - should_swap);

        let id_branch = first.clone().into_iter().chain(second.clone());
        let swap_branch = second.into_iter().chain(first);
        zip(zip(id_branch, swap_branch), zip(repeat(shouldnt_swap), repeat(should_swap)))
            .map(|((id_v, sw_v), (id_c, sw_c))| builder.eval(id_v * id_c + sw_v * sw_c))
            .collect()
    }

    fn exp_f_bits_precomputed(
        builder: &mut Builder<Self>,
        power_bits: &[Self::Bit],
        two_adic_powers_of_x: &[Felt<Self::F>],
    ) -> Felt<Self::F> {
        Self::exp_reverse_bits(
            builder,
            two_adic_powers_of_x[0],
            power_bits.iter().rev().copied().collect(),
        )
    }
}

#[derive(Debug, Default, Clone, Copy, PartialEq, Eq, PartialOrd, Ord, Hash)]
pub struct WrapConfig;

impl Config for WrapConfig {
    type F = <InnerConfig as Config>::F;
    type EF = <InnerConfig as Config>::EF;
    type N = <InnerConfig as Config>::N;
}

impl CircuitConfig for WrapConfig {
    type Bit = <InnerConfig as CircuitConfig>::Bit;

    fn assert_bit_zero(builder: &mut Builder<Self>, bit: Self::Bit) {
        builder.assert_felt_eq(bit, Self::F::zero());
    }

    fn assert_bit_one(builder: &mut Builder<Self>, bit: Self::Bit) {
        builder.assert_felt_eq(bit, Self::F::one());
    }

    fn read_bit(builder: &mut Builder<Self>) -> Self::Bit {
        builder.hint_felt_v2()
    }

    fn read_felt(builder: &mut Builder<Self>) -> Felt<Self::F> {
        builder.hint_felt_v2()
    }

    fn read_ext(builder: &mut Builder<Self>) -> Ext<Self::F, Self::EF> {
        builder.hint_ext_v2()
    }

    fn ext2felt(
        builder: &mut Builder<Self>,
        ext: Ext<<Self as Config>::F, <Self as Config>::EF>,
    ) -> [Felt<<Self as Config>::F>; D] {
        builder.ext2felt_v2(ext)
    }

    fn exp_reverse_bits(
        builder: &mut Builder<Self>,
        input: Felt<<Self as Config>::F>,
        power_bits: Vec<Felt<<Self as Config>::F>>,
    ) -> Felt<<Self as Config>::F> {
        // builder.exp_reverse_bits_v2(input, power_bits)
        let mut result = builder.constant(Self::F::one());
        let mut power_f = input;
        let bit_len = power_bits.len();

        for i in 1..=bit_len {
            let index = bit_len - i;
            let bit = power_bits[index];
            let prod: Felt<_> = builder.eval(result * power_f);
            result = builder.eval(bit * prod + (SymbolicFelt::one() - bit) * result);
            power_f = builder.eval(power_f * power_f);
        }
        result
    }

    fn num2bits(
        builder: &mut Builder<Self>,
        num: Felt<<Self as Config>::F>,
        num_bits: usize,
    ) -> Vec<Felt<<Self as Config>::F>> {
        builder.num2bits_v2_f(num, num_bits)
    }

    fn bits2num(
        builder: &mut Builder<Self>,
        bits: impl IntoIterator<Item = Felt<<Self as Config>::F>>,
    ) -> Felt<<Self as Config>::F> {
        builder.bits2num_v2_f(bits)
    }

    fn select_chain_f(
        builder: &mut Builder<Self>,
        should_swap: Self::Bit,
        first: impl IntoIterator<Item = Felt<<Self as Config>::F>> + Clone,
        second: impl IntoIterator<Item = Felt<<Self as Config>::F>> + Clone,
    ) -> Vec<Felt<<Self as Config>::F>> {
        let one: Felt<_> = builder.constant(Self::F::one());
        let shouldnt_swap: Felt<_> = builder.eval(one - should_swap);

        let id_branch = first.clone().into_iter().chain(second.clone());
        let swap_branch = second.into_iter().chain(first);
        zip(zip(id_branch, swap_branch), zip(repeat(shouldnt_swap), repeat(should_swap)))
            .map(|((id_v, sw_v), (id_c, sw_c))| builder.eval(id_v * id_c + sw_v * sw_c))
            .collect()
    }

    fn select_chain_ef(
        builder: &mut Builder<Self>,
        should_swap: Self::Bit,
        first: impl IntoIterator<Item = Ext<<Self as Config>::F, <Self as Config>::EF>> + Clone,
        second: impl IntoIterator<Item = Ext<<Self as Config>::F, <Self as Config>::EF>> + Clone,
    ) -> Vec<Ext<<Self as Config>::F, <Self as Config>::EF>> {
        let one: Felt<_> = builder.constant(Self::F::one());
        let shouldnt_swap: Felt<_> = builder.eval(one - should_swap);

        let id_branch = first.clone().into_iter().chain(second.clone());
        let swap_branch = second.into_iter().chain(first);
        zip(zip(id_branch, swap_branch), zip(repeat(shouldnt_swap), repeat(should_swap)))
            .map(|((id_v, sw_v), (id_c, sw_c))| builder.eval(id_v * id_c + sw_v * sw_c))
            .collect()
    }

    fn exp_f_bits_precomputed(
        builder: &mut Builder<Self>,
        power_bits: &[Self::Bit],
        two_adic_powers_of_x: &[Felt<Self::F>],
    ) -> Felt<Self::F> {
        Self::exp_reverse_bits(
            builder,
            two_adic_powers_of_x[0],
            power_bits.iter().rev().copied().collect(),
        )
    }
}

impl CircuitConfig for OuterConfig {
    type Bit = Var<<Self as Config>::N>;

    fn assert_bit_zero(builder: &mut Builder<Self>, bit: Self::Bit) {
        builder.assert_var_eq(bit, Self::N::zero());
    }

    fn assert_bit_one(builder: &mut Builder<Self>, bit: Self::Bit) {
        builder.assert_var_eq(bit, Self::N::one());
    }

    fn read_bit(builder: &mut Builder<Self>) -> Self::Bit {
        builder.witness_var()
    }

    fn read_felt(builder: &mut Builder<Self>) -> Felt<Self::F> {
        builder.witness_felt()
    }

    fn read_ext(builder: &mut Builder<Self>) -> Ext<Self::F, Self::EF> {
        builder.witness_ext()
    }

    fn ext2felt(
        builder: &mut Builder<Self>,
        ext: Ext<<Self as Config>::F, <Self as Config>::EF>,
    ) -> [Felt<<Self as Config>::F>; D] {
        let felts = core::array::from_fn(|_| builder.uninit());
        builder.push_op(DslIr::CircuitExt2Felt(felts, ext));
        felts
    }

    fn exp_reverse_bits(
        builder: &mut Builder<Self>,
        input: Felt<<Self as Config>::F>,
        power_bits: Vec<Var<<Self as Config>::N>>,
    ) -> Felt<<Self as Config>::F> {
        let mut result = builder.constant(Self::F::one());
        let power_f = input;
        let bit_len = power_bits.len();

        for i in 1..=bit_len {
            let index = bit_len - i;
            let bit = power_bits[index];
            let prod = builder.eval(result * power_f);
            result = builder.select_f(bit, prod, result);
            builder.assign(power_f, power_f * power_f);
        }
        result
    }

    fn num2bits(
        builder: &mut Builder<Self>,
        num: Felt<<Self as Config>::F>,
        num_bits: usize,
    ) -> Vec<Var<<Self as Config>::N>> {
        builder.num2bits_f_circuit(num)[..num_bits].to_vec()
    }

    fn bits2num(
        builder: &mut Builder<Self>,
        bits: impl IntoIterator<Item = Var<<Self as Config>::N>>,
    ) -> Felt<<Self as Config>::F> {
        let result = builder.eval(Self::F::zero());
        for (i, bit) in bits.into_iter().enumerate() {
            let to_add: Felt<_> = builder.uninit();
            let pow2 = builder.constant(Self::F::from_canonical_u32(1 << i));
            let zero = builder.constant(Self::F::zero());
            builder.push_op(DslIr::CircuitSelectF(bit, pow2, zero, to_add));
            builder.assign(result, result + to_add);
        }
        result
    }

    fn select_chain_f(
        builder: &mut Builder<Self>,
        should_swap: Self::Bit,
        first: impl IntoIterator<Item = Felt<<Self as Config>::F>> + Clone,
        second: impl IntoIterator<Item = Felt<<Self as Config>::F>> + Clone,
    ) -> Vec<Felt<<Self as Config>::F>> {
        let id_branch = first.clone().into_iter().chain(second.clone());
        let swap_branch = second.into_iter().chain(first);
        zip(id_branch, swap_branch)
            .map(|(id_v, sw_v): (Felt<_>, Felt<_>)| -> Felt<_> {
                let result: Felt<_> = builder.uninit();
                builder.push_op(DslIr::CircuitSelectF(should_swap, sw_v, id_v, result));
                result
            })
            .collect()
    }

    fn select_chain_ef(
        builder: &mut Builder<Self>,
        should_swap: Self::Bit,
        first: impl IntoIterator<Item = Ext<<Self as Config>::F, <Self as Config>::EF>> + Clone,
        second: impl IntoIterator<Item = Ext<<Self as Config>::F, <Self as Config>::EF>> + Clone,
    ) -> Vec<Ext<<Self as Config>::F, <Self as Config>::EF>> {
        let id_branch = first.clone().into_iter().chain(second.clone());
        let swap_branch = second.into_iter().chain(first);
        zip(id_branch, swap_branch)
            .map(|(id_v, sw_v): (Ext<_, _>, Ext<_, _>)| -> Ext<_, _> {
                let result: Ext<_, _> = builder.uninit();
                builder.push_op(DslIr::CircuitSelectE(should_swap, sw_v, id_v, result));
                result
            })
            .collect()
    }

    fn exp_f_bits_precomputed(
        builder: &mut Builder<Self>,
        power_bits: &[Self::Bit],
        two_adic_powers_of_x: &[Felt<Self::F>],
    ) -> Felt<Self::F> {
        let mut result: Felt<_> = builder.eval(Self::F::one());
        let one = builder.constant(Self::F::one());
        for (&bit, &power) in power_bits.iter().zip(two_adic_powers_of_x) {
            let multiplier = builder.select_f(bit, power, one);
            result = builder.eval(multiplier * result);
        }
        result
    }
}

impl BabyBearFriConfig for BabyBearPoseidon2 {
    type ValMmcs = ValMmcs;
    type FriChallenger = <Self as StarkGenericConfig>::Challenger;
    type RowMajorProverData = <ValMmcs as Mmcs<BabyBear>>::ProverData<RowMajorMatrix<BabyBear>>;

    fn fri_config(&self) -> &FriConfig<FriMmcs<Self>> {
        self.pcs().fri_config()
    }

    fn challenger_shape(challenger: &Self::FriChallenger) -> SpongeChallengerShape {
        SpongeChallengerShape {
            input_buffer_len: challenger.input_buffer.len(),
            output_buffer_len: challenger.output_buffer.len(),
        }
    }
}

impl BabyBearFriConfig for BabyBearPoseidon2Outer {
    type ValMmcs = OuterValMmcs;
    type FriChallenger = <Self as StarkGenericConfig>::Challenger;

    type RowMajorProverData =
        <OuterValMmcs as Mmcs<BabyBear>>::ProverData<RowMajorMatrix<BabyBear>>;

    fn fri_config(&self) -> &FriConfig<FriMmcs<Self>> {
        self.pcs().fri_config()
    }

    fn challenger_shape(_challenger: &Self::FriChallenger) -> SpongeChallengerShape {
        unimplemented!("Shape not supported for outer fri challenger");
    }
}

impl<C: CircuitConfig<F = BabyBear, Bit = Felt<BabyBear>>> BabyBearFriConfigVariable<C>
    for BabyBearPoseidon2
{
    type FriChallengerVariable = DuplexChallengerVariable<C>;

    fn challenger_variable(&self, builder: &mut Builder<C>) -> Self::FriChallengerVariable {
        DuplexChallengerVariable::new(builder)
    }

    fn commit_recursion_public_values(
        builder: &mut Builder<C>,
        public_values: RecursionPublicValues<Felt<<C>::F>>,
    ) {
        builder.commit_public_values_v2(public_values);
    }
}

impl<C: CircuitConfig<F = BabyBear, N = Bn254Fr, Bit = Var<Bn254Fr>>> BabyBearFriConfigVariable<C>
    for BabyBearPoseidon2Outer
{
    type FriChallengerVariable = MultiField32ChallengerVariable<C>;

    fn challenger_variable(&self, builder: &mut Builder<C>) -> Self::FriChallengerVariable {
        MultiField32ChallengerVariable::new(builder)
    }

    fn commit_recursion_public_values(
        builder: &mut Builder<C>,
        public_values: RecursionPublicValues<Felt<<C>::F>>,
    ) {
        let committed_values_digest_bytes_felts: [Felt<_>; 32] =
            words_to_bytes(&public_values.committed_value_digest).try_into().unwrap();
        let committed_values_digest_bytes: Var<_> =
            felt_bytes_to_bn254_var(builder, &committed_values_digest_bytes_felts);
<<<<<<< HEAD
        builder.commit_commited_values_digest_circuit(committed_values_digest_bytes);
=======
        builder.commit_committed_values_digest_circuit(committed_values_digest_bytes);
>>>>>>> 8f1749e3

        let vkey_hash = felts_to_bn254_var(builder, &public_values.sp1_vk_digest);
        builder.commit_vkey_hash_circuit(vkey_hash);
    }
}

pub fn select_chain<'a, C, R, S>(
    builder: &'a mut Builder<C>,
    should_swap: R,
    first: impl IntoIterator<Item = S> + Clone + 'a,
    second: impl IntoIterator<Item = S> + Clone + 'a,
) -> impl Iterator<Item = S> + 'a
where
    C: Config,
    R: Variable<C> + 'a,
    S: Variable<C> + 'a,
    <R as Variable<C>>::Expression: AbstractField
        + Mul<<S as Variable<C>>::Expression, Output = <S as Variable<C>>::Expression>,
    <S as Variable<C>>::Expression: Add<Output = <S as Variable<C>>::Expression>,
{
    let should_swap: <R as Variable<C>>::Expression = should_swap.into();
    let one = <R as Variable<C>>::Expression::one();
    let shouldnt_swap = one - should_swap.clone();

    let id_branch =
        first.clone().into_iter().chain(second.clone()).map(<S as Variable<C>>::Expression::from);
    let swap_branch = second.into_iter().chain(first).map(<S as Variable<C>>::Expression::from);
    zip(zip(id_branch, swap_branch), zip(repeat(shouldnt_swap), repeat(should_swap)))
        .map(|((id_v, sw_v), (id_c, sw_c))| builder.eval(id_c * id_v + sw_c * sw_v))
}<|MERGE_RESOLUTION|>--- conflicted
+++ resolved
@@ -582,11 +582,7 @@
             words_to_bytes(&public_values.committed_value_digest).try_into().unwrap();
         let committed_values_digest_bytes: Var<_> =
             felt_bytes_to_bn254_var(builder, &committed_values_digest_bytes_felts);
-<<<<<<< HEAD
-        builder.commit_commited_values_digest_circuit(committed_values_digest_bytes);
-=======
         builder.commit_committed_values_digest_circuit(committed_values_digest_bytes);
->>>>>>> 8f1749e3
 
         let vkey_hash = felts_to_bn254_var(builder, &public_values.sp1_vk_digest);
         builder.commit_vkey_hash_circuit(vkey_hash);

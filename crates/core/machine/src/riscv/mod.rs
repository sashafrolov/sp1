pub mod cost;

mod shape;

use itertools::Itertools;
pub use shape::*;
use sp1_core_executor::{ExecutionRecord, Program};

use crate::{
<<<<<<< HEAD
    memory::{MemoryChipType, MemoryProgramChip},
    syscall::precompiles::{
        fptower::{Fp2AddSubAssignChip, Fp2MulAssignChip, FpOpChip},
        u256x2048_mul::U256x2048MulChip,
    },
=======
    memory::{
        MemoryChipType, MemoryLocalChip, MemoryProgramChip, NUM_LOCAL_MEMORY_ENTRIES_PER_ROW,
    },
    riscv::MemoryChipType::{Finalize, Initialize},
    syscall::precompiles::fptower::{Fp2AddSubAssignChip, Fp2MulAssignChip, FpOpChip},
>>>>>>> 66a6e7ed
};
use hashbrown::{HashMap, HashSet};
use p3_field::PrimeField32;
pub use riscv_chips::*;
use sp1_curves::weierstrass::{bls12_381::Bls12381BaseField, bn254::Bn254BaseField};
use sp1_stark::{
    air::{InteractionScope, MachineAir, SP1_PROOF_NUM_PV_ELTS},
    Chip, StarkGenericConfig, StarkMachine,
};
use strum_macros::{EnumDiscriminants, EnumIter};
use tracing::instrument;

pub const MAX_LOG_NUMBER_OF_SHARDS: usize = 16;
pub const MAX_NUMBER_OF_SHARDS: usize = 1 << MAX_LOG_NUMBER_OF_SHARDS;

/// A module for importing all the different RISC-V chips.
pub(crate) mod riscv_chips {
    pub use crate::{
        alu::{AddSubChip, BitwiseChip, DivRemChip, LtChip, MulChip, ShiftLeft, ShiftRightChip},
        bytes::ByteChip,
        cpu::CpuChip,
        memory::MemoryGlobalChip,
        program::ProgramChip,
        syscall::{
            chip::SyscallChip,
            precompiles::{
                edwards::{EdAddAssignChip, EdDecompressChip},
                keccak256::KeccakPermuteChip,
                sha256::{ShaCompressChip, ShaExtendChip},
                uint256::Uint256MulChip,
                weierstrass::{
                    WeierstrassAddAssignChip, WeierstrassDecompressChip,
                    WeierstrassDoubleAssignChip,
                },
            },
        },
    };
    pub use sp1_curves::{
        edwards::{ed25519::Ed25519Parameters, EdwardsCurve},
        weierstrass::{
            bls12_381::Bls12381Parameters, bn254::Bn254Parameters, secp256k1::Secp256k1Parameters,
            SwCurve,
        },
    };
}

/// An AIR for encoding RISC-V execution.
///
/// This enum contains all the different AIRs that are used in the Sp1 RISC-V IOP. Each variant is
/// a different AIR that is used to encode a different part of the RISC-V execution, and the
/// different AIR variants have a joint lookup argument.
#[derive(sp1_derive::MachineAir, EnumDiscriminants)]
#[strum_discriminants(derive(Hash, EnumIter))]
pub enum RiscvAir<F: PrimeField32> {
    /// An AIR that containts a preprocessed program table and a lookup for the instructions.
    Program(ProgramChip),
    /// An AIR for the RISC-V CPU. Each row represents a cpu cycle.
    Cpu(CpuChip),
    /// An AIR for the RISC-V Add and SUB instruction.
    Add(AddSubChip),
    /// An AIR for RISC-V Bitwise instructions.
    Bitwise(BitwiseChip),
    /// An AIR for RISC-V Mul instruction.
    Mul(MulChip),
    /// An AIR for RISC-V Div and Rem instructions.
    DivRem(DivRemChip),
    /// An AIR for RISC-V Lt instruction.
    Lt(LtChip),
    /// An AIR for RISC-V SLL instruction.
    ShiftLeft(ShiftLeft),
    /// An AIR for RISC-V SRL and SRA instruction.
    ShiftRight(ShiftRightChip),
    /// A lookup table for byte operations.
    ByteLookup(ByteChip<F>),
    /// A table for initializing the global memory state.
    MemoryGlobalInit(MemoryGlobalChip),
    /// A table for finalizing the global memory state.
    MemoryGlobalFinal(MemoryGlobalChip),
    /// A table for the local memory state.
    MemoryLocal(MemoryLocalChip),
    /// A table for initializing the program memory.
    ProgramMemory(MemoryProgramChip),
    /// A table for all the syscall invocations.
    Syscall(SyscallChip),
    /// A precompile for sha256 extend.
    Sha256Extend(ShaExtendChip),
    /// A precompile for sha256 compress.
    Sha256Compress(ShaCompressChip),
    /// A precompile for addition on the Elliptic curve ed25519.
    Ed25519Add(EdAddAssignChip<EdwardsCurve<Ed25519Parameters>>),
    /// A precompile for decompressing a point on the Edwards curve ed25519.
    Ed25519Decompress(EdDecompressChip<Ed25519Parameters>),
    /// A precompile for decompressing a point on the K256 curve.
    K256Decompress(WeierstrassDecompressChip<SwCurve<Secp256k1Parameters>>),
    /// A precompile for addition on the Elliptic curve secp256k1.
    Secp256k1Add(WeierstrassAddAssignChip<SwCurve<Secp256k1Parameters>>),
    /// A precompile for doubling a point on the Elliptic curve secp256k1.
    Secp256k1Double(WeierstrassDoubleAssignChip<SwCurve<Secp256k1Parameters>>),
    /// A precompile for the Keccak permutation.
    KeccakP(KeccakPermuteChip),
    /// A precompile for addition on the Elliptic curve bn254.
    Bn254Add(WeierstrassAddAssignChip<SwCurve<Bn254Parameters>>),
    /// A precompile for doubling a point on the Elliptic curve bn254.
    Bn254Double(WeierstrassDoubleAssignChip<SwCurve<Bn254Parameters>>),
    /// A precompile for addition on the Elliptic curve bls12_381.
    Bls12381Add(WeierstrassAddAssignChip<SwCurve<Bls12381Parameters>>),
    /// A precompile for doubling a point on the Elliptic curve bls12_381.
    Bls12381Double(WeierstrassDoubleAssignChip<SwCurve<Bls12381Parameters>>),
    /// A precompile for uint256 mul.
    Uint256Mul(Uint256MulChip),
    /// A precompile for decompressing a point on the BLS12-381 curve.
    Bls12381Decompress(WeierstrassDecompressChip<SwCurve<Bls12381Parameters>>),
    /// A precompile for BLS12-381 fp operation.
    Bls12381Fp(FpOpChip<Bls12381BaseField>),
    /// A precompile for BLS12-381 fp2 multiplication.
    Bls12381Fp2Mul(Fp2MulAssignChip<Bls12381BaseField>),
    /// A precompile for BLS12-381 fp2 addition/subtraction.
    Bls12381Fp2AddSub(Fp2AddSubAssignChip<Bls12381BaseField>),
    /// A precompile for BN-254 fp operation.
    Bn254Fp(FpOpChip<Bn254BaseField>),
    /// A precompile for BN-254 fp2 multiplication.
    Bn254Fp2Mul(Fp2MulAssignChip<Bn254BaseField>),
    /// A precompile for BN-254 fp2 addition/subtraction.
    Bn254Fp2AddSub(Fp2AddSubAssignChip<Bn254BaseField>),
    U256x2048Mul(U256x2048MulChip),
}

impl<F: PrimeField32> RiscvAir<F> {
    #[instrument("construct RiscvAir machine", level = "debug", skip_all)]
    pub fn machine<SC: StarkGenericConfig<Val = F>>(config: SC) -> StarkMachine<SC, Self> {
        let chips = Self::chips();
        StarkMachine::new(config, chips, SP1_PROOF_NUM_PV_ELTS, true)
    }

    /// Get all the different RISC-V AIRs.
    pub fn chips() -> Vec<Chip<F, Self>> {
        let (chips, _) = Self::get_chips_and_costs();
        chips
    }

    /// Get all the costs of the different RISC-V AIRs.
    pub fn costs() -> HashMap<RiscvAirDiscriminants, u64> {
        let (_, costs) = Self::get_chips_and_costs();
        costs
    }

    pub fn get_airs_and_costs() -> (Vec<Self>, HashMap<RiscvAirDiscriminants, u64>) {
        let (chips, costs) = Self::get_chips_and_costs();
        (chips.into_iter().map(|chip| chip.into_inner()).collect(), costs)
    }

    /// Get all the different RISC-V AIRs.
    pub fn get_chips_and_costs() -> (Vec<Chip<F, Self>>, HashMap<RiscvAirDiscriminants, u64>) {
        let mut costs: HashMap<RiscvAirDiscriminants, u64> = HashMap::new();

        // The order of the chips is used to determine the order of trace generation.
        let mut chips = vec![];
        let cpu = Chip::new(RiscvAir::Cpu(CpuChip::default()));
        costs.insert(RiscvAirDiscriminants::Cpu, cpu.cost());
        chips.push(cpu);

        let program = Chip::new(RiscvAir::Program(ProgramChip::default()));
        chips.push(program);

        let sha_extend = Chip::new(RiscvAir::Sha256Extend(ShaExtendChip::default()));
        costs.insert(RiscvAirDiscriminants::Sha256Extend, 48 * sha_extend.cost());
        chips.push(sha_extend);

        let sha_compress = Chip::new(RiscvAir::Sha256Compress(ShaCompressChip::default()));
        costs.insert(RiscvAirDiscriminants::Sha256Compress, 80 * sha_compress.cost());
        chips.push(sha_compress);

        let ed_add_assign = Chip::new(RiscvAir::Ed25519Add(EdAddAssignChip::<
            EdwardsCurve<Ed25519Parameters>,
        >::new()));
        costs.insert(RiscvAirDiscriminants::Ed25519Add, ed_add_assign.cost());
        chips.push(ed_add_assign);

        let ed_decompress = Chip::new(RiscvAir::Ed25519Decompress(EdDecompressChip::<
            Ed25519Parameters,
        >::default()));
        costs.insert(RiscvAirDiscriminants::Ed25519Decompress, ed_decompress.cost());
        chips.push(ed_decompress);

        let k256_decompress = Chip::new(RiscvAir::K256Decompress(WeierstrassDecompressChip::<
            SwCurve<Secp256k1Parameters>,
        >::with_lsb_rule()));
        costs.insert(RiscvAirDiscriminants::K256Decompress, k256_decompress.cost());
        chips.push(k256_decompress);

        let secp256k1_add_assign = Chip::new(RiscvAir::Secp256k1Add(WeierstrassAddAssignChip::<
            SwCurve<Secp256k1Parameters>,
        >::new()));
        costs.insert(RiscvAirDiscriminants::Secp256k1Add, secp256k1_add_assign.cost());
        chips.push(secp256k1_add_assign);

        let secp256k1_double_assign =
            Chip::new(RiscvAir::Secp256k1Double(WeierstrassDoubleAssignChip::<
                SwCurve<Secp256k1Parameters>,
            >::new()));
        costs.insert(RiscvAirDiscriminants::Secp256k1Double, secp256k1_double_assign.cost());
        chips.push(secp256k1_double_assign);

        let keccak_permute = Chip::new(RiscvAir::KeccakP(KeccakPermuteChip::new()));
        costs.insert(RiscvAirDiscriminants::KeccakP, 24 * keccak_permute.cost());
        chips.push(keccak_permute);

        let bn254_add_assign = Chip::new(RiscvAir::Bn254Add(WeierstrassAddAssignChip::<
            SwCurve<Bn254Parameters>,
        >::new()));
        costs.insert(RiscvAirDiscriminants::Bn254Add, bn254_add_assign.cost());
        chips.push(bn254_add_assign);

        let bn254_double_assign = Chip::new(RiscvAir::Bn254Double(WeierstrassDoubleAssignChip::<
            SwCurve<Bn254Parameters>,
        >::new()));
        costs.insert(RiscvAirDiscriminants::Bn254Double, bn254_double_assign.cost());
        chips.push(bn254_double_assign);

        let bls12381_add = Chip::new(RiscvAir::Bls12381Add(WeierstrassAddAssignChip::<
            SwCurve<Bls12381Parameters>,
        >::new()));
        costs.insert(RiscvAirDiscriminants::Bls12381Add, bls12381_add.cost());
        chips.push(bls12381_add);

        let bls12381_double = Chip::new(RiscvAir::Bls12381Double(WeierstrassDoubleAssignChip::<
            SwCurve<Bls12381Parameters>,
        >::new()));
        costs.insert(RiscvAirDiscriminants::Bls12381Double, bls12381_double.cost());
        chips.push(bls12381_double);

        let uint256_mul = Chip::new(RiscvAir::Uint256Mul(Uint256MulChip::default()));
        costs.insert(RiscvAirDiscriminants::Uint256Mul, uint256_mul.cost());
        chips.push(uint256_mul);

        let bls12381_fp = Chip::new(RiscvAir::Bls12381Fp(FpOpChip::<Bls12381BaseField>::new()));
        costs.insert(RiscvAirDiscriminants::Bls12381Fp, bls12381_fp.cost());
        chips.push(bls12381_fp);

        let bls12381_fp2_addsub =
            Chip::new(RiscvAir::Bls12381Fp2AddSub(Fp2AddSubAssignChip::<Bls12381BaseField>::new()));
        costs.insert(RiscvAirDiscriminants::Bls12381Fp2AddSub, bls12381_fp2_addsub.cost());
        chips.push(bls12381_fp2_addsub);

        let bls12381_fp2_mul =
            Chip::new(RiscvAir::Bls12381Fp2Mul(Fp2MulAssignChip::<Bls12381BaseField>::new()));
        costs.insert(RiscvAirDiscriminants::Bls12381Fp2Mul, bls12381_fp2_mul.cost());
        chips.push(bls12381_fp2_mul);

        let bn254_fp = Chip::new(RiscvAir::Bn254Fp(FpOpChip::<Bn254BaseField>::new()));
        costs.insert(RiscvAirDiscriminants::Bn254Fp, bn254_fp.cost());
        chips.push(bn254_fp);

        let bn254_fp2_addsub =
            Chip::new(RiscvAir::Bn254Fp2AddSub(Fp2AddSubAssignChip::<Bn254BaseField>::new()));
        costs.insert(RiscvAirDiscriminants::Bn254Fp2AddSub, bn254_fp2_addsub.cost());
        chips.push(bn254_fp2_addsub);

        let bn254_fp2_mul =
            Chip::new(RiscvAir::Bn254Fp2Mul(Fp2MulAssignChip::<Bn254BaseField>::new()));
        costs.insert(RiscvAirDiscriminants::Bn254Fp2Mul, bn254_fp2_mul.cost());
        chips.push(bn254_fp2_mul);

        let bls12381_decompress =
            Chip::new(RiscvAir::Bls12381Decompress(WeierstrassDecompressChip::<
                SwCurve<Bls12381Parameters>,
            >::with_lexicographic_rule()));
        costs.insert(RiscvAirDiscriminants::Bls12381Decompress, bls12381_decompress.cost());
        chips.push(bls12381_decompress);

<<<<<<< HEAD
        let u256x2048_mul = Chip::new(RiscvAir::U256x2048Mul(U256x2048MulChip::default()));
        costs.insert(RiscvAirDiscriminants::U256x2048Mul, u256x2048_mul.cost());
        chips.push(u256x2048_mul);
=======
        let syscall = Chip::new(RiscvAir::Syscall(SyscallChip::default()));
        costs.insert(RiscvAirDiscriminants::Syscall, syscall.cost());
        chips.push(syscall);
>>>>>>> 66a6e7ed

        let div_rem = Chip::new(RiscvAir::DivRem(DivRemChip::default()));
        costs.insert(RiscvAirDiscriminants::DivRem, div_rem.cost());
        chips.push(div_rem);

        let add_sub = Chip::new(RiscvAir::Add(AddSubChip::default()));
        costs.insert(RiscvAirDiscriminants::Add, add_sub.cost());
        chips.push(add_sub);

        let bitwise = Chip::new(RiscvAir::Bitwise(BitwiseChip::default()));
        costs.insert(RiscvAirDiscriminants::Bitwise, bitwise.cost());
        chips.push(bitwise);

        let mul = Chip::new(RiscvAir::Mul(MulChip::default()));
        costs.insert(RiscvAirDiscriminants::Mul, mul.cost());
        chips.push(mul);

        let shift_right = Chip::new(RiscvAir::ShiftRight(ShiftRightChip::default()));
        costs.insert(RiscvAirDiscriminants::ShiftRight, shift_right.cost());
        chips.push(shift_right);

        let shift_left = Chip::new(RiscvAir::ShiftLeft(ShiftLeft::default()));
        costs.insert(RiscvAirDiscriminants::ShiftLeft, shift_left.cost());
        chips.push(shift_left);

        let lt = Chip::new(RiscvAir::Lt(LtChip::default()));
        costs.insert(RiscvAirDiscriminants::Lt, lt.cost());
        chips.push(lt);

        let memory_global_init = Chip::new(RiscvAir::MemoryGlobalInit(MemoryGlobalChip::new(
            MemoryChipType::Initialize,
        )));
        costs.insert(RiscvAirDiscriminants::MemoryGlobalInit, memory_global_init.cost());
        chips.push(memory_global_init);

        let memory_global_finalize =
            Chip::new(RiscvAir::MemoryGlobalFinal(MemoryGlobalChip::new(MemoryChipType::Finalize)));
        costs.insert(RiscvAirDiscriminants::MemoryGlobalFinal, memory_global_finalize.cost());
        chips.push(memory_global_finalize);

        let memory_local = Chip::new(RiscvAir::MemoryLocal(MemoryLocalChip::new()));
        costs.insert(RiscvAirDiscriminants::MemoryLocal, memory_local.cost());
        chips.push(memory_local);

        let memory_program = Chip::new(RiscvAir::ProgramMemory(MemoryProgramChip::default()));
        costs.insert(RiscvAirDiscriminants::ProgramMemory, memory_program.cost());
        chips.push(memory_program);

        let byte = Chip::new(RiscvAir::ByteLookup(ByteChip::default()));
        costs.insert(RiscvAirDiscriminants::ByteLookup, byte.cost());
        chips.push(byte);

        (chips, costs)
    }

    /// Get the heights of the preprocessed chips for a given program.
    pub(crate) fn preprocessed_heights(program: &Program) -> Vec<(Self, usize)> {
        vec![
            (RiscvAir::Program(ProgramChip::default()), program.instructions.len()),
            (RiscvAir::ProgramMemory(MemoryProgramChip::default()), program.memory_image.len()),
        ]
    }

    /// Get the heights of the chips for a given execution record.
    pub(crate) fn core_heights(record: &ExecutionRecord) -> Vec<(Self, usize)> {
        vec![
            (RiscvAir::Cpu(CpuChip::default()), record.cpu_events.len()),
            (RiscvAir::DivRem(DivRemChip::default()), record.divrem_events.len()),
            (
                RiscvAir::Add(AddSubChip::default()),
                record.add_events.len() + record.sub_events.len(),
            ),
            (RiscvAir::Bitwise(BitwiseChip::default()), record.bitwise_events.len()),
            (RiscvAir::Mul(MulChip::default()), record.mul_events.len()),
            (RiscvAir::ShiftRight(ShiftRightChip::default()), record.shift_right_events.len()),
            (RiscvAir::ShiftLeft(ShiftLeft::default()), record.shift_left_events.len()),
            (RiscvAir::Lt(LtChip::default()), record.lt_events.len()),
            (
                RiscvAir::MemoryLocal(MemoryLocalChip::new()),
                record
                    .get_local_mem_events()
                    .chunks(NUM_LOCAL_MEMORY_ENTRIES_PER_ROW)
                    .into_iter()
                    .count(),
            ),
            (RiscvAir::Syscall(SyscallChip::default()), record.syscall_events.len()),
        ]
    }

    pub(crate) fn get_all_core_airs() -> Vec<Self> {
        vec![
            RiscvAir::Cpu(CpuChip::default()),
            RiscvAir::Add(AddSubChip::default()),
            RiscvAir::Bitwise(BitwiseChip::default()),
            RiscvAir::Mul(MulChip::default()),
            RiscvAir::DivRem(DivRemChip::default()),
            RiscvAir::Lt(LtChip::default()),
            RiscvAir::ShiftLeft(ShiftLeft::default()),
            RiscvAir::ShiftRight(ShiftRightChip::default()),
            RiscvAir::MemoryLocal(MemoryLocalChip::new()),
            RiscvAir::Syscall(SyscallChip::default()),
        ]
    }

    pub(crate) fn memory_init_final_airs() -> Vec<Self> {
        vec![
            RiscvAir::MemoryGlobalInit(MemoryGlobalChip::new(MemoryChipType::Initialize)),
            RiscvAir::MemoryGlobalFinal(MemoryGlobalChip::new(MemoryChipType::Finalize)),
        ]
    }

    pub(crate) fn get_memory_init_final_heights(record: &ExecutionRecord) -> Vec<(Self, usize)> {
        vec![
            (
                RiscvAir::MemoryGlobalInit(MemoryGlobalChip::new(Initialize)),
                record.global_memory_initialize_events.len(),
            ),
            (
                RiscvAir::MemoryGlobalFinal(MemoryGlobalChip::new(Finalize)),
                record.global_memory_finalize_events.len(),
            ),
        ]
    }

    pub(crate) fn get_all_precompile_airs() -> Vec<Self> {
        let mut airs: HashSet<_> = Self::get_airs_and_costs().0.into_iter().collect();
        for core_air in Self::get_all_core_airs() {
            airs.remove(&core_air);
        }
        for memory_air in Self::memory_init_final_airs() {
            airs.remove(&memory_air);
        }
        airs.into_iter().collect()
    }
}

impl<F: PrimeField32> PartialEq for RiscvAir<F> {
    fn eq(&self, other: &Self) -> bool {
        self.name() == other.name()
    }
}

impl<F: PrimeField32> Eq for RiscvAir<F> {}

impl<F: PrimeField32> core::hash::Hash for RiscvAir<F> {
    fn hash<H: core::hash::Hasher>(&self, state: &mut H) {
        self.name().hash(state);
    }
}

#[cfg(test)]
#[allow(non_snake_case)]
pub mod tests {

    use crate::{
        io::SP1Stdin,
        riscv::RiscvAir,
        utils,
        utils::{prove, run_test, setup_logger},
    };

    use sp1_core_executor::{
        programs::tests::{
            fibonacci_program, simple_memory_program, simple_program, ssz_withdrawals_program,
        },
        Instruction, Opcode, Program,
    };
    use sp1_stark::{
        baby_bear_poseidon2::BabyBearPoseidon2, CpuProver, SP1CoreOpts, StarkProvingKey,
        StarkVerifyingKey,
    };

    #[test]
    fn test_simple_prove() {
        utils::setup_logger();
        let program = simple_program();
        run_test::<CpuProver<_, _>>(program).unwrap();
    }

    #[test]
    fn test_shift_prove() {
        utils::setup_logger();
        let shift_ops = [Opcode::SRL, Opcode::SRA, Opcode::SLL];
        let operands =
            [(1, 1), (1234, 5678), (0xffff, 0xffff - 1), (u32::MAX - 1, u32::MAX), (u32::MAX, 0)];
        for shift_op in shift_ops.iter() {
            for op in operands.iter() {
                let instructions = vec![
                    Instruction::new(Opcode::ADD, 29, 0, op.0, false, true),
                    Instruction::new(Opcode::ADD, 30, 0, op.1, false, true),
                    Instruction::new(*shift_op, 31, 29, 3, false, false),
                ];
                let program = Program::new(instructions, 0, 0);
                run_test::<CpuProver<_, _>>(program).unwrap();
            }
        }
    }

    #[test]
    fn test_sub_prove() {
        utils::setup_logger();
        let instructions = vec![
            Instruction::new(Opcode::ADD, 29, 0, 5, false, true),
            Instruction::new(Opcode::ADD, 30, 0, 8, false, true),
            Instruction::new(Opcode::SUB, 31, 30, 29, false, false),
        ];
        let program = Program::new(instructions, 0, 0);
        run_test::<CpuProver<_, _>>(program).unwrap();
    }

    #[test]
    fn test_add_prove() {
        setup_logger();
        let instructions = vec![
            Instruction::new(Opcode::ADD, 29, 0, 5, false, true),
            Instruction::new(Opcode::ADD, 30, 0, 8, false, true),
            Instruction::new(Opcode::ADD, 31, 30, 29, false, false),
        ];
        let program = Program::new(instructions, 0, 0);
        run_test::<CpuProver<_, _>>(program).unwrap();
    }

    #[test]
    fn test_mul_prove() {
        let mul_ops = [Opcode::MUL, Opcode::MULH, Opcode::MULHU, Opcode::MULHSU];
        utils::setup_logger();
        let operands =
            [(1, 1), (1234, 5678), (8765, 4321), (0xffff, 0xffff - 1), (u32::MAX - 1, u32::MAX)];
        for mul_op in mul_ops.iter() {
            for operand in operands.iter() {
                let instructions = vec![
                    Instruction::new(Opcode::ADD, 29, 0, operand.0, false, true),
                    Instruction::new(Opcode::ADD, 30, 0, operand.1, false, true),
                    Instruction::new(*mul_op, 31, 30, 29, false, false),
                ];
                let program = Program::new(instructions, 0, 0);
                run_test::<CpuProver<_, _>>(program).unwrap();
            }
        }
    }

    #[test]
    fn test_lt_prove() {
        setup_logger();
        let less_than = [Opcode::SLT, Opcode::SLTU];
        for lt_op in less_than.iter() {
            let instructions = vec![
                Instruction::new(Opcode::ADD, 29, 0, 5, false, true),
                Instruction::new(Opcode::ADD, 30, 0, 8, false, true),
                Instruction::new(*lt_op, 31, 30, 29, false, false),
            ];
            let program = Program::new(instructions, 0, 0);
            run_test::<CpuProver<_, _>>(program).unwrap();
        }
    }

    #[test]
    fn test_bitwise_prove() {
        setup_logger();
        let bitwise_opcodes = [Opcode::XOR, Opcode::OR, Opcode::AND];

        for bitwise_op in bitwise_opcodes.iter() {
            let instructions = vec![
                Instruction::new(Opcode::ADD, 29, 0, 5, false, true),
                Instruction::new(Opcode::ADD, 30, 0, 8, false, true),
                Instruction::new(*bitwise_op, 31, 30, 29, false, false),
            ];
            let program = Program::new(instructions, 0, 0);
            run_test::<CpuProver<_, _>>(program).unwrap();
        }
    }

    #[test]
    fn test_divrem_prove() {
        setup_logger();
        let div_rem_ops = [Opcode::DIV, Opcode::DIVU, Opcode::REM, Opcode::REMU];
        let operands = [
            (1, 1),
            (123, 456 * 789),
            (123 * 456, 789),
            (0xffff * (0xffff - 1), 0xffff),
            (u32::MAX - 5, u32::MAX - 7),
        ];
        for div_rem_op in div_rem_ops.iter() {
            for op in operands.iter() {
                let instructions = vec![
                    Instruction::new(Opcode::ADD, 29, 0, op.0, false, true),
                    Instruction::new(Opcode::ADD, 30, 0, op.1, false, true),
                    Instruction::new(*div_rem_op, 31, 29, 30, false, false),
                ];
                let program = Program::new(instructions, 0, 0);
                run_test::<CpuProver<_, _>>(program).unwrap();
            }
        }
    }

    #[test]
    fn test_fibonacci_prove_simple() {
        setup_logger();
        let program = fibonacci_program();
        run_test::<CpuProver<_, _>>(program).unwrap();
    }

    #[test]
    fn test_fibonacci_prove_checkpoints() {
        setup_logger();

        let program = fibonacci_program();
        let stdin = SP1Stdin::new();
        let mut opts = SP1CoreOpts::default();
        opts.shard_size = 1024;
        opts.shard_batch_size = 2;
        prove::<_, CpuProver<_, _>>(program, &stdin, BabyBearPoseidon2::new(), opts).unwrap();
    }

    #[test]
    fn test_fibonacci_prove_batch() {
        setup_logger();
        let program = fibonacci_program();
        let stdin = SP1Stdin::new();
        prove::<_, CpuProver<_, _>>(
            program,
            &stdin,
            BabyBearPoseidon2::new(),
            SP1CoreOpts::default(),
        )
        .unwrap();
    }

    #[test]
    fn test_simple_memory_program_prove() {
        setup_logger();
        let program = simple_memory_program();
        run_test::<CpuProver<_, _>>(program).unwrap();
    }

    #[test]
    fn test_ssz_withdrawal() {
        setup_logger();
        let program = ssz_withdrawals_program();
        run_test::<CpuProver<_, _>>(program).unwrap();
    }

    #[test]
    fn test_key_serde() {
        let program = ssz_withdrawals_program();
        let config = BabyBearPoseidon2::new();
        let machine = RiscvAir::machine(config);
        let (pk, vk) = machine.setup(&program);

        let serialized_pk = bincode::serialize(&pk).unwrap();
        let deserialized_pk: StarkProvingKey<BabyBearPoseidon2> =
            bincode::deserialize(&serialized_pk).unwrap();
        assert_eq!(pk.commit, deserialized_pk.commit);
        assert_eq!(pk.pc_start, deserialized_pk.pc_start);
        assert_eq!(pk.traces, deserialized_pk.traces);
        assert_eq!(pk.data.root(), deserialized_pk.data.root());
        assert_eq!(pk.chip_ordering, deserialized_pk.chip_ordering);

        let serialized_vk = bincode::serialize(&vk).unwrap();
        let deserialized_vk: StarkVerifyingKey<BabyBearPoseidon2> =
            bincode::deserialize(&serialized_vk).unwrap();
        assert_eq!(vk.commit, deserialized_vk.commit);
        assert_eq!(vk.pc_start, deserialized_vk.pc_start);
        assert_eq!(vk.chip_information.len(), deserialized_vk.chip_information.len());
        for (a, b) in vk.chip_information.iter().zip(deserialized_vk.chip_information.iter()) {
            assert_eq!(a.0, b.0);
            assert_eq!(a.1.log_n, b.1.log_n);
            assert_eq!(a.1.shift, b.1.shift);
            assert_eq!(a.2.height, b.2.height);
            assert_eq!(a.2.width, b.2.width);
        }
        assert_eq!(vk.chip_ordering, deserialized_vk.chip_ordering);
    }
}<|MERGE_RESOLUTION|>--- conflicted
+++ resolved
@@ -7,19 +7,14 @@
 use sp1_core_executor::{ExecutionRecord, Program};
 
 use crate::{
-<<<<<<< HEAD
-    memory::{MemoryChipType, MemoryProgramChip},
+    memory::{
+        MemoryChipType, MemoryLocalChip, MemoryProgramChip, NUM_LOCAL_MEMORY_ENTRIES_PER_ROW,
+    },
+    riscv::MemoryChipType::{Finalize, Initialize},
     syscall::precompiles::{
         fptower::{Fp2AddSubAssignChip, Fp2MulAssignChip, FpOpChip},
         u256x2048_mul::U256x2048MulChip,
     },
-=======
-    memory::{
-        MemoryChipType, MemoryLocalChip, MemoryProgramChip, NUM_LOCAL_MEMORY_ENTRIES_PER_ROW,
-    },
-    riscv::MemoryChipType::{Finalize, Initialize},
-    syscall::precompiles::fptower::{Fp2AddSubAssignChip, Fp2MulAssignChip, FpOpChip},
->>>>>>> 66a6e7ed
 };
 use hashbrown::{HashMap, HashSet};
 use p3_field::PrimeField32;
@@ -255,6 +250,10 @@
         costs.insert(RiscvAirDiscriminants::Uint256Mul, uint256_mul.cost());
         chips.push(uint256_mul);
 
+        let u256x2048_mul = Chip::new(RiscvAir::U256x2048Mul(U256x2048MulChip::default()));
+        costs.insert(RiscvAirDiscriminants::U256x2048Mul, u256x2048_mul.cost());
+        chips.push(u256x2048_mul);
+
         let bls12381_fp = Chip::new(RiscvAir::Bls12381Fp(FpOpChip::<Bls12381BaseField>::new()));
         costs.insert(RiscvAirDiscriminants::Bls12381Fp, bls12381_fp.cost());
         chips.push(bls12381_fp);
@@ -290,15 +289,9 @@
         costs.insert(RiscvAirDiscriminants::Bls12381Decompress, bls12381_decompress.cost());
         chips.push(bls12381_decompress);
 
-<<<<<<< HEAD
-        let u256x2048_mul = Chip::new(RiscvAir::U256x2048Mul(U256x2048MulChip::default()));
-        costs.insert(RiscvAirDiscriminants::U256x2048Mul, u256x2048_mul.cost());
-        chips.push(u256x2048_mul);
-=======
         let syscall = Chip::new(RiscvAir::Syscall(SyscallChip::default()));
         costs.insert(RiscvAirDiscriminants::Syscall, syscall.cost());
         chips.push(syscall);
->>>>>>> 66a6e7ed
 
         let div_rem = Chip::new(RiscvAir::DivRem(DivRemChip::default()));
         costs.insert(RiscvAirDiscriminants::DivRem, div_rem.cost());

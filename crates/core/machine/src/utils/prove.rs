use std::{
    collections::VecDeque,
    fs::File,
    io::{
        Seek, {self},
    },
    sync::{mpsc::sync_channel, Arc, Mutex},
};
use web_time::Instant;

use crate::riscv::RiscvAir;
<<<<<<< HEAD
use p3_challenger::{CanObserve, FieldChallenger};
use p3_maybe_rayon::prelude::*;
use serde::{de::DeserializeOwned, Serialize};
use size::Size;
use sp1_stark::{air::InteractionScope, baby_bear_poseidon2::BabyBearPoseidon2, MachineVerificationError};
=======
use p3_challenger::CanObserve;
use p3_field::AbstractField;
use p3_maybe_rayon::prelude::*;
use serde::{de::DeserializeOwned, Serialize};
use size::Size;
use sp1_stark::{
    baby_bear_poseidon2::BabyBearPoseidon2, MachineProvingKey, MachineVerificationError,
};
>>>>>>> 9d4c5657
use std::thread::ScopedJoinHandle;
use thiserror::Error;

use p3_baby_bear::BabyBear;
use p3_field::PrimeField32;
use p3_matrix::Matrix;

use crate::{
    io::{SP1PublicValues, SP1Stdin},
    riscv::cost::CostEstimator,
    utils::{chunk_vec, concurrency::TurnBasedSync},
};
use sp1_core_executor::events::sorted_table_lines;

use sp1_core_executor::{
    subproof::NoOpSubproofVerifier, ExecutionError, ExecutionRecord, ExecutionReport, Executor,
    Program, SP1Context,
};
use sp1_stark::{
    air::{MachineAir, PublicValues},
    Com, CpuProver, DebugConstraintBuilder, InteractionBuilder, MachineProof, MachineProver,
    MachineRecord, OpeningProof, PcsProverData, ProverConstraintFolder, SP1CoreOpts,
    StarkGenericConfig, StarkMachine, StarkProvingKey, StarkVerifyingKey, UniConfig, Val,
    VerifierConstraintFolder,
};

#[derive(Error, Debug)]
pub enum SP1CoreProverError {
    #[error("failed to execute program: {0}")]
    ExecutionError(ExecutionError),
    #[error("io error: {0}")]
    IoError(io::Error),
    #[error("serialization error: {0}")]
    SerializationError(bincode::Error),
}

pub fn prove_simple<SC: StarkGenericConfig, P: MachineProver<SC, RiscvAir<SC::Val>>>(
    config: SC,
    mut runtime: Executor,
) -> Result<(MachineProof<SC>, u64), SP1CoreProverError>
where
    SC::Challenger: Clone,
    OpeningProof<SC>: Send + Sync,
    Com<SC>: Send + Sync,
    PcsProverData<SC>: Send + Sync,
    // ShardMainData<SC>: Serialize + DeserializeOwned,
    <SC as StarkGenericConfig>::Val: PrimeField32,
{
    // Setup the machine.
    let machine = RiscvAir::machine(config.clone());
    let prover = P::new(machine);
    let (pk, _) = prover.setup(runtime.program.as_ref());

    // Set the shard numbers.
    runtime.records.iter_mut().enumerate().for_each(|(i, shard)| {
        shard.public_values.shard = (i + 1) as u32;
    });

    // Debug constraints.
    let mut challenger = prover.config().challenger();
    prover.debug_constraints(&pk, runtime.records.clone(), &mut challenger);

    // Prove the program.
    let mut challenger = prover.config().challenger();
    let proving_start = Instant::now();
    let proof =
        prover.prove(&pk, runtime.records, &mut challenger, SP1CoreOpts::default()).unwrap();
    let proving_duration = proving_start.elapsed().as_millis();
    let nb_bytes = bincode::serialize(&proof).unwrap().len();

    // Print the summary.
    tracing::info!(
        "summary: cycles={}, e2e={}, khz={:.2}, proofSize={}",
        runtime.state.global_clk,
        proving_duration,
        (runtime.state.global_clk as f64 / proving_duration as f64),
        Size::from_bytes(nb_bytes),
    );

    Ok((proof, runtime.state.global_clk))
}

pub fn prove<SC: StarkGenericConfig, P: MachineProver<SC, RiscvAir<SC::Val>>>(
    program: Program,
    stdin: &SP1Stdin,
    config: SC,
    opts: SP1CoreOpts,
) -> Result<(MachineProof<SC>, Vec<u8>, u64), SP1CoreProverError>
where
    SC::Challenger: 'static + Clone + Send,
    <SC as StarkGenericConfig>::Val: PrimeField32,
    OpeningProof<SC>: Send,
    Com<SC>: Send + Sync,
    PcsProverData<SC>: Send + Sync,
{
    let machine = RiscvAir::machine(config);
    let prover = P::new(machine);
    let (pk, _) = prover.setup(&program);
    prove_with_context::<SC, _>(&prover, &pk, program, stdin, opts, Default::default())
}

pub fn prove_with_context<SC: StarkGenericConfig, P: MachineProver<SC, RiscvAir<SC::Val>>>(
    prover: &P,
    pk: &P::DeviceProvingKey,
    program: Program,
    stdin: &SP1Stdin,
    opts: SP1CoreOpts,
    context: SP1Context,
) -> Result<(MachineProof<SC>, Vec<u8>, u64), SP1CoreProverError>
where
    SC::Val: PrimeField32,
    SC::Challenger: 'static + Clone + Send,
    OpeningProof<SC>: Send,
    Com<SC>: Send + Sync,
    PcsProverData<SC>: Send + Sync,
{
    // Setup the runtime.
    let mut runtime = Executor::with_context(program.clone(), opts, context);
    runtime.write_vecs(&stdin.buffer);
    for proof in stdin.proofs.iter() {
        runtime.write_proof(proof.0.clone(), proof.1.clone(), proof.2.clone());
    }

    #[cfg(feature = "debug")]
    let (all_records_tx, all_records_rx) = std::sync::mpsc::channel::<Vec<ExecutionRecord>>();

    // Record the start of the process.
    let proving_start = Instant::now();
    let span = tracing::Span::current().clone();
    std::thread::scope(move |s| {
        let _span = span.enter();

        // Spawn the checkpoint generator thread.
        let checkpoint_generator_span = tracing::Span::current().clone();
        let (checkpoints_tx, checkpoints_rx) =
            sync_channel::<(usize, File, bool)>(opts.checkpoints_channel_capacity);
        let checkpoint_generator_handle: ScopedJoinHandle<Result<_, SP1CoreProverError>> =
            s.spawn(move || {
                let _span = checkpoint_generator_span.enter();
                tracing::debug_span!("checkpoint generator").in_scope(|| {
                    let mut index = 0;
                    loop {
                        // Enter the span.
                        let span = tracing::debug_span!("batch");
                        let _span = span.enter();

                        // Execute the runtime until we reach a checkpoint.
                        let (checkpoint, done) =
                            runtime.execute_state().map_err(SP1CoreProverError::ExecutionError)?;

                        // Save the checkpoint to a temp file.
                        let mut checkpoint_file =
                            tempfile::tempfile().map_err(SP1CoreProverError::IoError)?;
                        checkpoint
                            .save(&mut checkpoint_file)
                            .map_err(SP1CoreProverError::IoError)?;

                        // Send the checkpoint.
                        checkpoints_tx.send((index, checkpoint_file, done)).unwrap();

                        // If we've reached the final checkpoint, break out of the loop.
                        if done {
                            break Ok(runtime.state.public_values_stream);
                        }

                        // Update the index.
                        index += 1;
                    }
                })
            });

        // Spawn the workers for phase 1 record generation.
        let p1_record_gen_sync = Arc::new(TurnBasedSync::new());
        let p1_trace_gen_sync = Arc::new(TurnBasedSync::new());
        let (p1_records_and_traces_tx, p1_records_and_traces_rx) =
            sync_channel::<(Vec<ExecutionRecord>, Vec<Vec<(String, RowMajorMatrix<Val<SC>>)>>)>(
                opts.records_and_traces_channel_capacity,
            );
        let p1_records_and_traces_tx = Arc::new(Mutex::new(p1_records_and_traces_tx));
        let checkpoints_rx = Arc::new(Mutex::new(checkpoints_rx));

        let checkpoints = Arc::new(Mutex::new(VecDeque::new()));
        let state = Arc::new(Mutex::new(PublicValues::<u32, u32>::default().reset()));
        let deferred = Arc::new(Mutex::new(ExecutionRecord::new(program.clone().into())));
        let mut p1_record_and_trace_gen_handles = Vec::new();
        for _ in 0..opts.trace_gen_workers {
            let record_gen_sync = Arc::clone(&p1_record_gen_sync);
            let trace_gen_sync = Arc::clone(&p1_trace_gen_sync);
            let checkpoints_rx = Arc::clone(&checkpoints_rx);
            let records_and_traces_tx = Arc::clone(&p1_records_and_traces_tx);

            let checkpoints = Arc::clone(&checkpoints);
            let state = Arc::clone(&state);
            let deferred = Arc::clone(&deferred);
            let program = program.clone();

            let span = tracing::Span::current().clone();

            let handle = s.spawn(move || {
                let _span = span.enter();
                tracing::debug_span!("phase 1 trace generation").in_scope(|| {
                    loop {
                        // Receive the latest checkpoint.
                        let received = { checkpoints_rx.lock().unwrap().recv() };

                        if let Ok((index, mut checkpoint, done)) = received {
                            // Trace the checkpoint and reconstruct the execution records.
                            let (mut records, _) = tracing::debug_span!("trace checkpoint")
                                .in_scope(|| trace_checkpoint(program.clone(), &checkpoint, opts));
                            reset_seek(&mut checkpoint);

                            tracing::debug_span!("generate dependencies", index).in_scope(|| {
                                prover.machine().generate_dependencies(&mut records, &opts, InteractionScope::Global);
                            });

                            // Wait for our turn to update the state.
                            record_gen_sync.wait_for_turn(index);

                            // Update the public values & prover state for the shards which contain
                            // "cpu events".
                            let mut state = state.lock().unwrap();
                            for record in records.iter_mut() {
                                state.shard += 1;
                                state.execution_shard = record.public_values.execution_shard;
                                state.start_pc = record.public_values.start_pc;
                                state.next_pc = record.public_values.next_pc;
                                state.committed_value_digest =
                                    record.public_values.committed_value_digest;
                                state.deferred_proofs_digest =
                                    record.public_values.deferred_proofs_digest;
                                record.public_values = *state;
                            }

                            // Defer events that are too expensive to include in every shard.
                            let mut deferred = deferred.lock().unwrap();
                            for record in records.iter_mut() {
                                deferred.append(&mut record.defer());
                            }

                            // See if any deferred shards are ready to be commited to.
                            let mut deferred = deferred.split(done, opts.split_opts);

                            // Update the public values & prover state for the shards which do not
                            // contain "cpu events" before committing to them.
                            if !done {
                                state.execution_shard += 1;
                            }
                            for record in deferred.iter_mut() {
                                state.shard += 1;
                                state.previous_init_addr_bits =
                                    record.public_values.previous_init_addr_bits;
                                state.last_init_addr_bits =
                                    record.public_values.last_init_addr_bits;
                                state.previous_finalize_addr_bits =
                                    record.public_values.previous_finalize_addr_bits;
                                state.last_finalize_addr_bits =
                                    record.public_values.last_finalize_addr_bits;
                                state.start_pc = state.next_pc;
                                record.public_values = *state;
                            }
                            records.append(&mut deferred);

                            // Collect the checkpoints to be used again in the phase 2 prover.
                            let mut checkpoints = checkpoints.lock().unwrap();
                            checkpoints.push_back((index, checkpoint, done));

                            // Let another worker update the state.
                            record_gen_sync.advance_turn();

                            // Generate the traces.
                            let mut traces = vec![];
                            tracing::debug_span!("generate traces", index).in_scope(|| {
                                traces = records
                                    .par_iter()
                                    .map(|record| {
                                        prover.generate_traces(record, InteractionScope::Global)
                                    })
                                    .collect::<Vec<_>>();
                            });

                            // Wait for our turn.
                            trace_gen_sync.wait_for_turn(index);

                            // Send the records to the phase 1 prover.
                            let chunked_records = chunk_vec(records, opts.shard_batch_size);
                            let chunked_traces = chunk_vec(traces, opts.shard_batch_size);
                            chunked_records.into_iter().zip(chunked_traces).for_each(
                                |(records, traces)| {
                                    records_and_traces_tx
                                        .lock()
                                        .unwrap()
                                        .send((records, traces))
                                        .unwrap();
                                },
                            );

                            trace_gen_sync.advance_turn();
                        } else {
                            break;
                        }
                    }
                })
            });
            p1_record_and_trace_gen_handles.push(handle);
        }
        drop(p1_records_and_traces_tx);

        // Create the challenger and observe the verifying key.
        let mut challenger = prover.config().challenger();
        challenger.observe(pk.commit());
        challenger.observe(pk.pc_start());
        for _ in 0..7 {
            challenger.observe(Val::<SC>::zero());
        }

        // Spawn the phase 1 prover thread.
        let phase_1_prover_span = tracing::Span::current().clone();
        let phase_1_prover_handle = s.spawn(move || {
            let _span = phase_1_prover_span.enter();
            tracing::debug_span!("phase 1 prover").in_scope(|| {
                for (records, traces) in p1_records_and_traces_rx.iter() {
                    tracing::debug_span!("batch").in_scope(|| {
                        let span = tracing::Span::current().clone();

                        // Collect the public values.
                        let public_values = records
                            .iter()
                            .map(|record| {
                                record.public_values::<SC::Val>()[0..prover.machine().num_pv_elts()]
                                    .to_vec()
                            })
                            .collect::<Vec<_>>();

                        // Commit to each shard.
                        let commitments = records
                            .into_iter()
                            .zip(traces.into_iter())
                            .map(|(record, traces)| {
                                let _span = span.enter();

                                // let chips = prover.machine().shard_chips(&record).collect::<Vec<_>>();
                                for (name, trace) in traces.clone() {
                                    let trace_width = trace.width();
                                    let trace_height = trace.height();
                                    tracing::debug!(
                                        "Phase 1 area: {:<15} | Main Cols = {:<5} | Rows = {:<5} | Cells = {:<10}",
                                        name,
                                        trace_width,
                                        trace_height,
                                        trace_width * trace_height,
                                    );

                                }

                                let data = prover.commit(&record, traces);
                                let phase1_main_commit = data.main_commit.clone();
                                drop(data);
                                phase1_main_commit
                            })
                            .collect::<Vec<_>>();

                        //  the commitments.
                        for (commit, public_values) in
                            commitments.iter().zip(public_values.into_iter())
                        {
                            prover.observe(&mut challenger, commit.clone(), &public_values);
                        }                        
                    });
                }
            });

            challenger
        });

        // Wait until the checkpoint generator handle has fully finished.
        let public_values_stream = checkpoint_generator_handle.join().unwrap().unwrap();

        // Wait until the records and traces have been fully generated.
        p1_record_and_trace_gen_handles.into_iter().for_each(|handle| handle.join().unwrap());

        // Wait until the phase 1 prover has completely finished.
        let mut challenger = phase_1_prover_handle.join().unwrap();

        // Sample for the global permutation challenges.
        // Obtain the challenges used for the global permutation argument.
        let mut global_permutation_challenges: Vec<SC::Challenge> = Vec::new();
        for _ in 0..2 {
            global_permutation_challenges.push(challenger.sample_ext_element());
        }

        // Spawn the phase 2 record generator thread.
        let p2_record_gen_sync = Arc::new(TurnBasedSync::new());
        let p2_trace_gen_sync = Arc::new(TurnBasedSync::new());
        let (p2_records_and_traces_tx, p2_records_and_traces_rx) =
            sync_channel::<(Vec<ExecutionRecord>, (Vec<Vec<(String, RowMajorMatrix<Val<SC>>)>>, Vec<Vec<(String, RowMajorMatrix<Val<SC>>)>>))>(
                opts.records_and_traces_channel_capacity,
            );
        let p2_records_and_traces_tx = Arc::new(Mutex::new(p2_records_and_traces_tx));

        let report_aggregate = Arc::new(Mutex::new(ExecutionReport::default()));
        let state = Arc::new(Mutex::new(PublicValues::<u32, u32>::default().reset()));
        let deferred = Arc::new(Mutex::new(ExecutionRecord::new(program.clone().into())));
        let mut p2_record_and_trace_gen_handles = Vec::new();
        for _ in 0..opts.trace_gen_workers {
            let record_gen_sync = Arc::clone(&p2_record_gen_sync);
            let trace_gen_sync = Arc::clone(&p2_trace_gen_sync);
            let records_and_traces_tx = Arc::clone(&p2_records_and_traces_tx);

            let report_aggregate = Arc::clone(&report_aggregate);
            let checkpoints = Arc::clone(&checkpoints);
            let state = Arc::clone(&state);
            let deferred = Arc::clone(&deferred);
            let program = program.clone();

            let span = tracing::Span::current().clone();

            #[cfg(feature = "debug")]
            let all_records_tx = all_records_tx.clone();

            let handle = s.spawn(move || {
                let _span = span.enter();
                tracing::debug_span!("phase 2 trace generation").in_scope(|| {
                    loop {
                        // Receive the latest checkpoint.
                        let received = { checkpoints.lock().unwrap().pop_front() };
                        if let Some((index, mut checkpoint, done)) = received {
                            // Trace the checkpoint and reconstruct the execution records.
                            let (mut records, report) = tracing::debug_span!("trace checkpoint", index)
                                .in_scope(|| trace_checkpoint(program.clone(), &checkpoint, opts));
                            *report_aggregate.lock().unwrap() += report;
                            reset_seek(&mut checkpoint);

                            // Generate the dependencies.
                            tracing::debug_span!("generate dependencies", index).in_scope(|| {
                                prover.machine().generate_dependencies(&mut records, &opts, InteractionScope::Global);
                                prover.machine().generate_dependencies(&mut records, &opts, InteractionScope::Local);
                            });

                            // Wait for our turn to update the state.
                            record_gen_sync.wait_for_turn(index);

                            // Update the public values & prover state for the shards which contain
                            // "cpu events".
                            let mut state = state.lock().unwrap();
                            for record in records.iter_mut() {
                                state.shard += 1;
                                state.execution_shard = record.public_values.execution_shard;
                                state.start_pc = record.public_values.start_pc;
                                state.next_pc = record.public_values.next_pc;
                                state.committed_value_digest =
                                    record.public_values.committed_value_digest;
                                state.deferred_proofs_digest =
                                    record.public_values.deferred_proofs_digest;
                                record.public_values = *state;
                            }

                            // Defer events that are too expensive to include in every shard.
                            let mut deferred = deferred.lock().unwrap();
                            for record in records.iter_mut() {
                                deferred.append(&mut record.defer());
                            }

                            // See if any deferred shards are ready to be commited to.
                            let mut deferred = deferred.split(done, opts.split_opts);

                            // Update the public values & prover state for the shards which do not
                            // contain "cpu events" before committing to them.
                            if !done {
                                state.execution_shard += 1;
                            }
                            for record in deferred.iter_mut() {
                                state.shard += 1;
                                state.previous_init_addr_bits =
                                    record.public_values.previous_init_addr_bits;
                                state.last_init_addr_bits =
                                    record.public_values.last_init_addr_bits;
                                state.previous_finalize_addr_bits =
                                    record.public_values.previous_finalize_addr_bits;
                                state.last_finalize_addr_bits =
                                    record.public_values.last_finalize_addr_bits;
                                state.start_pc = state.next_pc;
                                record.public_values = *state;
                            }
                            records.append(&mut deferred);

                            // Let another worker update the state.
                            record_gen_sync.advance_turn();

                            #[cfg(feature = "debug")]
                            all_records_tx.send(records.clone()).unwrap();

                            // Generate the traces.
                            let mut local_traces = Vec::new();
                            tracing::debug_span!("generate local traces", index).in_scope(|| {
                                local_traces = records
                                    .par_iter()
                                    .map(|record| prover.generate_traces(record, InteractionScope::Local))
                                    .collect::<Vec<_>>();
                            });

                            let mut global_traces = Vec::new();
                            tracing::debug_span!("generate global traces", index).in_scope(|| {
                                global_traces = records
                                    .par_iter()
                                    .map(|record| prover.generate_traces(record, InteractionScope::Global))
                                    .collect::<Vec<_>>();
                            });


                            trace_gen_sync.wait_for_turn(index);

                            // Send the records to the phase 2 prover.
                            let chunked_records = chunk_vec(records, opts.shard_batch_size);
                            let chunked_global_traces = chunk_vec(global_traces, opts.shard_batch_size);
                            let chunked_local_traces = chunk_vec(local_traces, opts.shard_batch_size);
                            chunked_records.into_iter().zip(chunked_global_traces.into_iter()).zip(chunked_local_traces.into_iter()).for_each(
                                |((records, global_traces), local_traces)| {
                                    records_and_traces_tx
                                        .lock()
                                        .unwrap()
                                        .send((records, (global_traces, local_traces)))
                                        .unwrap();
                                },
                            );

                            trace_gen_sync.advance_turn();
                        } else {
                            break;
                        }
                    }
                })
            });
            p2_record_and_trace_gen_handles.push(handle);
        }
        drop(p2_records_and_traces_tx);
        #[cfg(feature = "debug")]
        drop(all_records_tx);

        // Spawn the phase 2 prover thread.
        let p2_prover_span = tracing::Span::current().clone();
        let p2_prover_handle = s.spawn(move || {
            let _span = p2_prover_span.enter();
            let mut shard_proofs = Vec::new();
            tracing::debug_span!("phase 2 prover").in_scope(|| {
                for (records, traces) in p2_records_and_traces_rx.into_iter() {
                    tracing::debug_span!("batch").in_scope(|| {
                        let span = tracing::Span::current().clone();
                        shard_proofs.par_extend(
                            records.into_par_iter().zip(traces.into_par_iter()).map(
                                |(record, (global_traces, local_traces))| {
                                    let _span = span.enter();

                                    let global_data = prover.commit(&record, global_traces);
                                    let local_data = prover.commit(&record, local_traces);

                                    prover
                                        .open(
                                            pk,
                                            Some(global_data),
                                            local_data,
                                            &mut challenger.clone(),
                                            &global_permutation_challenges,
                                        )
                                        .unwrap()
                                },
                            ),
                        );
                    });
                }
            });
            shard_proofs
        });

        // Wait until the records and traces have been fully generated for phase 2.
        p2_record_and_trace_gen_handles.into_iter().for_each(|handle| handle.join().unwrap());

        // Wait until the phase 2 prover has finished.
        let shard_proofs = p2_prover_handle.join().unwrap();

        // Log some of the `ExecutionReport` information.
        let report_aggregate = report_aggregate.lock().unwrap();
        tracing::info!(
            "execution report (totals): total_cycles={}, total_syscall_cycles={}, touched_memory_addresses={}",
            report_aggregate.total_instruction_count(),
            report_aggregate.total_syscall_count(),
            report_aggregate.touched_memory_addresses,
        );

        // Print the opcode and syscall count tables like `du`: sorted by count (descending) and
        // with the count in the first column.
        tracing::info!("execution report (opcode counts):");
        for line in sorted_table_lines(&report_aggregate.opcode_counts) {
            tracing::info!("  {line}");
        }
        tracing::info!("execution report (syscall counts):");
        for line in sorted_table_lines(&report_aggregate.syscall_counts) {
            tracing::info!("  {line}");
        }

        let proof = MachineProof::<SC> { shard_proofs };
        let cycles = report_aggregate.total_instruction_count();

        // Print the summary.
        let proving_time = proving_start.elapsed().as_secs_f64();
        tracing::info!(
            "summary: cycles={}, gas={}, e2e={}s, khz={:.2}, proofSize={}",
            cycles,
            report_aggregate.estimate_gas(),
            proving_time,
            (cycles as f64 / (proving_time * 1000.0) as f64),
            bincode::serialize(&proof).unwrap().len(),
        );

        #[cfg(feature = "debug")]
        {
            let all_records = all_records_rx.iter().flatten().collect::<Vec<_>>();
            let mut challenger = prover.machine().config().challenger();
            prover.machine().debug_constraints(&pk.to_host(), all_records, &mut challenger);
        }

        Ok((proof, public_values_stream, cycles))
    })
}

/// Runs a program and returns the public values stream.
pub fn run_test_io<P: MachineProver<BabyBearPoseidon2, RiscvAir<BabyBear>>>(
    program: Program,
    inputs: SP1Stdin,
) -> Result<SP1PublicValues, MachineVerificationError<BabyBearPoseidon2>> {
    let runtime = tracing::debug_span!("runtime.run(...)").in_scope(|| {
        let mut runtime = Executor::new(program, SP1CoreOpts::default());
        runtime.write_vecs(&inputs.buffer);
        runtime.run().unwrap();
        runtime
    });
    let public_values = SP1PublicValues::from(&runtime.state.public_values_stream);
    let _ = run_test_core::<P>(runtime, inputs)?;
    Ok(public_values)
}

pub fn run_test<P: MachineProver<BabyBearPoseidon2, RiscvAir<BabyBear>>>(
    program: Program,
) -> Result<MachineProof<BabyBearPoseidon2>, MachineVerificationError<BabyBearPoseidon2>> {
    let runtime = tracing::debug_span!("runtime.run(...)").in_scope(|| {
        let mut runtime = Executor::new(program, SP1CoreOpts::default());
        runtime.run().unwrap();
        runtime
    });
    run_test_core::<P>(runtime, SP1Stdin::new())
}

#[allow(unused_variables)]
pub fn run_test_core<P: MachineProver<BabyBearPoseidon2, RiscvAir<BabyBear>>>(
    runtime: Executor,
    inputs: SP1Stdin,
) -> Result<MachineProof<BabyBearPoseidon2>, MachineVerificationError<BabyBearPoseidon2>> {
    let config = BabyBearPoseidon2::new();
    let machine = RiscvAir::machine(config);
    let prover = P::new(machine);
    let (pk, _) = prover.setup(runtime.program.as_ref());

    let (proof, output, _) = prove_with_context(
        &prover,
        &pk,
        Program::clone(&runtime.program),
        &inputs,
        SP1CoreOpts::default(),
        SP1Context::default(),
    )
    .unwrap();

    let config = BabyBearPoseidon2::new();
    let machine = RiscvAir::machine(config);
    let (pk, vk) = machine.setup(runtime.program.as_ref());
    let mut challenger = machine.config().challenger();
    machine.verify(&vk, &proof, &mut challenger).unwrap();

    Ok(proof)
}

#[allow(unused_variables)]
pub fn run_test_machine_with_prover<SC, A, P: MachineProver<SC, A>>(
    prover: &P,
    records: Vec<A::Record>,
    pk: P::DeviceProvingKey,
    vk: StarkVerifyingKey<SC>,
) -> Result<MachineProof<SC>, MachineVerificationError<SC>>
where
    A: MachineAir<SC::Val>
        + Air<InteractionBuilder<Val<SC>>>
        + for<'a> Air<VerifierConstraintFolder<'a, SC>>
        + for<'a> Air<DebugConstraintBuilder<'a, Val<SC>, SC::Challenge>>,
    A::Record: MachineRecord<Config = SP1CoreOpts>,
    SC: StarkGenericConfig,
    SC::Val: p3_field::PrimeField32,
    SC::Challenger: Clone,
    Com<SC>: Send + Sync,
    PcsProverData<SC>: Send + Sync + Serialize + DeserializeOwned,
    OpeningProof<SC>: Send + Sync,
{
    let mut challenger = prover.config().challenger();
    let prove_span = tracing::debug_span!("prove").entered();

    #[cfg(feature = "debug")]
    prover.machine().debug_constraints(&pk.to_host(), records.clone(), &mut challenger.clone());

    let proof = prover.prove(&pk, records, &mut challenger, SP1CoreOpts::default()).unwrap();
    prove_span.exit();
    let nb_bytes = bincode::serialize(&proof).unwrap().len();

    let mut challenger = prover.config().challenger();
    prover.machine().verify(&vk, &proof, &mut challenger)?;

    Ok(proof)
}

#[allow(unused_variables)]
pub fn run_test_machine<SC, A>(
    records: Vec<A::Record>,
    machine: StarkMachine<SC, A>,
    pk: StarkProvingKey<SC>,
    vk: StarkVerifyingKey<SC>,
) -> Result<MachineProof<SC>, MachineVerificationError<SC>>
where
    A: MachineAir<SC::Val>
        + for<'a> Air<ProverConstraintFolder<'a, SC>>
        + Air<InteractionBuilder<Val<SC>>>
        + for<'a> Air<VerifierConstraintFolder<'a, SC>>
        + for<'a> Air<DebugConstraintBuilder<'a, Val<SC>, SC::Challenge>>,
    A::Record: MachineRecord<Config = SP1CoreOpts>,
    SC: StarkGenericConfig,
    SC::Val: p3_field::PrimeField32,
    SC::Challenger: Clone,
    Com<SC>: Send + Sync,
    PcsProverData<SC>: Send + Sync + Serialize + DeserializeOwned,
    OpeningProof<SC>: Send + Sync,
{
    let prover = CpuProver::new(machine);
    run_test_machine_with_prover::<SC, A, CpuProver<_, _>>(&prover, records, pk, vk)
}

fn trace_checkpoint(
    program: Program,
    file: &File,
    opts: SP1CoreOpts,
) -> (Vec<ExecutionRecord>, ExecutionReport) {
    let mut reader = std::io::BufReader::new(file);
    let state = bincode::deserialize_from(&mut reader).expect("failed to deserialize state");
    let mut runtime = Executor::recover(program.clone(), state, opts);
    // We already passed the deferred proof verifier when creating checkpoints, so the proofs were
    // already verified. So here we use a noop verifier to not print any warnings.
    runtime.subproof_verifier = Arc::new(NoOpSubproofVerifier);
    let (events, _) = runtime.execute_record().unwrap();
    (events, runtime.report)
}

fn reset_seek(file: &mut File) {
    file.seek(std::io::SeekFrom::Start(0)).expect("failed to seek to start of tempfile");
}

#[cfg(debug_assertions)]
#[cfg(not(doctest))]
pub fn uni_stark_prove<SC, A>(
    config: &SC,
    air: &A,
    challenger: &mut SC::Challenger,
    trace: RowMajorMatrix<SC::Val>,
) -> Proof<UniConfig<SC>>
where
    SC: StarkGenericConfig,
    A: Air<p3_uni_stark::SymbolicAirBuilder<SC::Val>>
        + for<'a> Air<p3_uni_stark::ProverConstraintFolder<'a, UniConfig<SC>>>
        + for<'a> Air<p3_uni_stark::DebugConstraintBuilder<'a, SC::Val>>,
{
    p3_uni_stark::prove(&UniConfig(config.clone()), air, challenger, trace, &vec![])
}

#[cfg(not(debug_assertions))]
pub fn uni_stark_prove<SC, A>(
    config: &SC,
    air: &A,
    challenger: &mut SC::Challenger,
    trace: RowMajorMatrix<SC::Val>,
) -> Proof<UniConfig<SC>>
where
    SC: StarkGenericConfig,
    A: Air<p3_uni_stark::SymbolicAirBuilder<SC::Val>>
        + for<'a> Air<p3_uni_stark::ProverConstraintFolder<'a, UniConfig<SC>>>,
{
    p3_uni_stark::prove(&UniConfig(config.clone()), air, challenger, trace, &vec![])
}

#[cfg(debug_assertions)]
#[cfg(not(doctest))]
pub fn uni_stark_verify<SC, A>(
    config: &SC,
    air: &A,
    challenger: &mut SC::Challenger,
    proof: &Proof<UniConfig<SC>>,
) -> Result<(), p3_uni_stark::VerificationError>
where
    SC: StarkGenericConfig,
    A: Air<p3_uni_stark::SymbolicAirBuilder<SC::Val>>
        + for<'a> Air<p3_uni_stark::VerifierConstraintFolder<'a, UniConfig<SC>>>
        + for<'a> Air<p3_uni_stark::DebugConstraintBuilder<'a, SC::Val>>,
{
    p3_uni_stark::verify(&UniConfig(config.clone()), air, challenger, proof, &vec![])
}

#[cfg(not(debug_assertions))]
pub fn uni_stark_verify<SC, A>(
    config: &SC,
    air: &A,
    challenger: &mut SC::Challenger,
    proof: &Proof<UniConfig<SC>>,
) -> Result<(), p3_uni_stark::VerificationError>
where
    SC: StarkGenericConfig,
    A: Air<p3_uni_stark::SymbolicAirBuilder<SC::Val>>
        + for<'a> Air<p3_uni_stark::VerifierConstraintFolder<'a, UniConfig<SC>>>,
{
    p3_uni_stark::verify(&UniConfig(config.clone()), air, challenger, proof, &vec![])
}

use p3_air::Air;
use p3_matrix::dense::RowMajorMatrix;
use p3_uni_stark::Proof;<|MERGE_RESOLUTION|>--- conflicted
+++ resolved
@@ -9,22 +9,14 @@
 use web_time::Instant;
 
 use crate::riscv::RiscvAir;
-<<<<<<< HEAD
 use p3_challenger::{CanObserve, FieldChallenger};
-use p3_maybe_rayon::prelude::*;
-use serde::{de::DeserializeOwned, Serialize};
-use size::Size;
-use sp1_stark::{air::InteractionScope, baby_bear_poseidon2::BabyBearPoseidon2, MachineVerificationError};
-=======
-use p3_challenger::CanObserve;
 use p3_field::AbstractField;
 use p3_maybe_rayon::prelude::*;
 use serde::{de::DeserializeOwned, Serialize};
 use size::Size;
 use sp1_stark::{
-    baby_bear_poseidon2::BabyBearPoseidon2, MachineProvingKey, MachineVerificationError,
+    air::InteractionScope, baby_bear_poseidon2::BabyBearPoseidon2, MachineProvingKey, MachineVerificationError
 };
->>>>>>> 9d4c5657
 use std::thread::ScopedJoinHandle;
 use thiserror::Error;
 
@@ -82,10 +74,6 @@
     runtime.records.iter_mut().enumerate().for_each(|(i, shard)| {
         shard.public_values.shard = (i + 1) as u32;
     });
-
-    // Debug constraints.
-    let mut challenger = prover.config().challenger();
-    prover.debug_constraints(&pk, runtime.records.clone(), &mut challenger);
 
     // Prove the program.
     let mut challenger = prover.config().challenger();

[package]
name = "bls12381-add-test"
version = "1.1.0"
edition = "2021"
publish = false

[dependencies]
<<<<<<< HEAD
common-test-utils = { path = "../common" }
sp1-zkvm = { path = "../../crates/zkvm/entrypoint" }
sp1-lib = { path = "../../crates/zkvm/lib" }
sp1-curves = { path = "../../crates/curves" }
=======
sp1-zkvm = { path = "../../crates/zkvm/entrypoint" }
>>>>>>> 4b8306a3
num = { version = "0.4.1", default-features = false }<|MERGE_RESOLUTION|>--- conflicted
+++ resolved
@@ -5,12 +5,8 @@
 publish = false
 
 [dependencies]
-<<<<<<< HEAD
 common-test-utils = { path = "../common" }
 sp1-zkvm = { path = "../../crates/zkvm/entrypoint" }
 sp1-lib = { path = "../../crates/zkvm/lib" }
 sp1-curves = { path = "../../crates/curves" }
-=======
-sp1-zkvm = { path = "../../crates/zkvm/entrypoint" }
->>>>>>> 4b8306a3
 num = { version = "0.4.1", default-features = false }
--- conflicted
+++ resolved
@@ -55,16 +55,12 @@
 pub use sp1_recursion_program::machine::{
     SP1DeferredMemoryLayout, SP1RecursionMemoryLayout, SP1ReduceMemoryLayout, SP1RootMemoryLayout,
 };
-<<<<<<< HEAD
 pub use sp1_recursion_static_program::{
     COMPRESS_PK, COMPRESS_PROGRAM, COMPRESS_VK, DEFERRED_PK, DEFERRED_PROGRAM, DEFERRED_VK,
     RECURSION_PK, RECURSION_PROGRAM, RECURSION_VK, SHRINK_PK, SHRINK_PROGRAM, SHRINK_VK, WRAP_PK,
     WRAP_PROGRAM, WRAP_VK,
 };
 use tracing::instrument;
-=======
-use tracing::{info_span, instrument};
->>>>>>> f11e51a8
 pub use types::*;
 use utils::words_to_bytes;
 
@@ -360,14 +356,8 @@
             let proofs = inputs
                 .into_par_iter()
                 .map(|input| {
-<<<<<<< HEAD
-                    let proof =
-                        self.compress_machine_proof(input, &RECURSION_PROGRAM, &RECURSION_PK, opts);
-                    (proof, ReduceProgramType::Core)
-=======
-                    self.compress_machine_proof(input, &self.recursion_program, &self.rec_pk, opts)
+                    self.compress_machine_proof(input, &RECURSION_PROGRAM, &RECURSION_PK, opts)
                         .map(|p| (p, ReduceProgramType::Core))
->>>>>>> f11e51a8
                 })
                 .collect::<Result<Vec<_>, _>>()?;
             reduce_proofs.extend(proofs);
@@ -378,19 +368,8 @@
             let proofs = inputs
                 .into_par_iter()
                 .map(|input| {
-<<<<<<< HEAD
-                    let proof =
-                        self.compress_machine_proof(input, &DEFERRED_PROGRAM, &DEFERRED_PK, opts);
-                    (proof, ReduceProgramType::Deferred)
-=======
-                    self.compress_machine_proof(
-                        input,
-                        &self.deferred_program,
-                        &self.deferred_pk,
-                        opts,
-                    )
-                    .map(|p| (p, ReduceProgramType::Deferred))
->>>>>>> f11e51a8
+                    self.compress_machine_proof(input, &DEFERRED_PROGRAM, &DEFERRED_PK, opts)
+                        .map(|p| (p, ReduceProgramType::Deferred))
                 })
                 .collect::<Result<Vec<_>, _>>()?;
             reduce_proofs.extend(proofs);
